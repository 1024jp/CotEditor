//
//  SUTestApplicationDelegate.m
//  Sparkle
//
//  Created by Mayur Pawashe on 7/25/15.
//  Copyright (c) 2015 Sparkle Project. All rights reserved.
//

#import "SUTestApplicationDelegate.h"
#import "SUUpdateSettingsWindowController.h"
<<<<<<< HEAD
#import "SUFileManager.h"
=======
#import "SUTestWebServer.h"
>>>>>>> 374b8d61

@interface SUTestApplicationDelegate ()

@property (nonatomic) SUUpdateSettingsWindowController *updateSettingsWindowController;
@property (nonatomic) SUTestWebServer *webServer;

@end

@implementation SUTestApplicationDelegate

@synthesize updateSettingsWindowController = _updateSettingsWindowController;
@synthesize webServer = _webServer;

static NSString * const UPDATED_VERSION = @"2.0";

- (void)applicationDidFinishLaunching:(NSNotification * __unused)notification
{
    NSBundle *mainBundle = [NSBundle mainBundle];
    
    // Check if we are already up to date
    if ([[mainBundle objectForInfoDictionaryKey:(__bridge NSString *)kCFBundleVersionKey] isEqualToString:UPDATED_VERSION]) {
        NSAlert *alreadyUpdatedAlert = [[NSAlert alloc] init];
        alreadyUpdatedAlert.messageText = @"Update succeeded!";
        alreadyUpdatedAlert.informativeText = @"This is the updated version of Sparkle Test App.\n\nDelete and rebuild the app to test updates again.";
        [alreadyUpdatedAlert runModal];
        
        [[NSApplication sharedApplication] terminate:nil];
    }
    
    SUFileManager *fileManager = [SUFileManager fileManagerAllowingAuthorization:NO];
    
    // Locate user's cache directory
    NSError *cacheError = nil;
    NSURL *cacheDirectoryURL = [[NSFileManager defaultManager] URLForDirectory:NSCachesDirectory inDomain:NSUserDomainMask appropriateForURL:nil create:YES error:&cacheError];
    
    if (cacheDirectoryURL == nil) {
        NSLog(@"Failed to locate cache directory with error: %@", cacheError);
        assert(NO);
    }
    
    NSString *bundleIdentifier = mainBundle.bundleIdentifier;
    assert(bundleIdentifier != nil);
    
    // Create a directory that'll be used for our web server listing
    NSURL *serverDirectoryURL = [cacheDirectoryURL URLByAppendingPathComponent:bundleIdentifier];
    if ([serverDirectoryURL checkResourceIsReachableAndReturnError:nil]) {
        NSError *removeServerDirectoryError = nil;
        
        if (![fileManager removeItemAtURL:serverDirectoryURL error:&removeServerDirectoryError]) {
            assert(NO);
        }
    }
    
    NSError *createDirectoryError = nil;
    if (![[NSFileManager defaultManager] createDirectoryAtURL:serverDirectoryURL withIntermediateDirectories:YES attributes:nil error:&createDirectoryError]) {
        NSLog(@"Failed creating directory at %@ with error %@", serverDirectoryURL.path, createDirectoryError);
        assert(NO);
    }
    
    NSURL *bundleURL = mainBundle.bundleURL;
    assert(bundleURL != nil);
    
    // Copy main bundle into server directory
    NSURL *destinationBundleURL = [serverDirectoryURL URLByAppendingPathComponent:bundleURL.lastPathComponent];
    NSError *copyBundleError = nil;
    if (![fileManager copyItemAtURL:bundleURL toURL:destinationBundleURL error:&copyBundleError]) {
        NSLog(@"Failed to copy main bundle into server directory with error %@", copyBundleError);
        assert(NO);
    }
    
    // Update bundle's version keys to latest version
    NSURL *infoURL = [[destinationBundleURL URLByAppendingPathComponent:@"Contents"] URLByAppendingPathComponent:@"Info.plist"];
    
    BOOL infoFileExists = [infoURL checkResourceIsReachableAndReturnError:nil];
    assert(infoFileExists);
    
    NSMutableDictionary *infoDictionary = [[NSMutableDictionary alloc] initWithContentsOfURL:infoURL];
    infoDictionary[(__bridge NSString *)kCFBundleVersionKey] = UPDATED_VERSION;
    infoDictionary[@"CFBundleShortVersionString"] = UPDATED_VERSION;
    
    BOOL wroteInfoFile = [infoDictionary writeToURL:infoURL atomically:NO];
    assert(wroteInfoFile);
    
    // Change current working directory so web server knows where to list files
    NSString *serverDirectoryPath = serverDirectoryURL.path;
    assert(serverDirectoryPath != nil);
    
    // Create the archive for our update
    NSString *zipName = @"Sparkle_Test_App.zip";
    NSTask *dittoTask = [[NSTask alloc] init];
    dittoTask.launchPath = @"/usr/bin/ditto";
    dittoTask.arguments = @[@"-c", @"-k", @"--sequesterRsrc", @"--keepParent", destinationBundleURL.lastPathComponent, zipName];
    dittoTask.currentDirectoryPath = serverDirectoryPath;
    [dittoTask launch];
    [dittoTask waitUntilExit];
    
    assert(dittoTask.terminationStatus == 0);
    
    [fileManager removeItemAtURL:destinationBundleURL error:NULL];
    
    // Don't ever do this at home, kids (seriously)
    // (that is, including the private key inside of your application)
    NSString *privateKeyPath = [mainBundle pathForResource:@"test_app_only_dsa_priv_dont_ever_do_this_for_real" ofType:@"pem"];
    assert(privateKeyPath != nil);
    
    // Sign our update
    NSTask *signUpdateTask = [[NSTask alloc] init];
    NSString *signUpdatePath = [mainBundle pathForResource:@"sign_update" ofType:@""];
    assert(signUpdatePath != nil);
    signUpdateTask.launchPath = signUpdatePath;
    
    NSURL *archiveURL = [serverDirectoryURL URLByAppendingPathComponent:zipName];
    signUpdateTask.arguments = @[archiveURL.path, privateKeyPath];
    
    NSPipe *outputPipe = [NSPipe pipe];
    signUpdateTask.standardOutput = outputPipe;
    
    [signUpdateTask launch];
    [signUpdateTask waitUntilExit];
    
    assert(signUpdateTask.terminationStatus == 0);
    
    NSData *signatureData = [outputPipe.fileHandleForReading readDataToEndOfFile];
    NSString *signature = [[[NSString alloc] initWithData:signatureData encoding:NSUTF8StringEncoding] stringByTrimmingCharactersInSet:[NSCharacterSet whitespaceAndNewlineCharacterSet]];
    
    assert(signature != nil);
    
    // Obtain the file attributes to get the file size of our update later
    NSError *fileAttributesError = nil;
    NSDictionary *archiveFileAttributes = [[NSFileManager defaultManager] attributesOfItemAtPath:archiveURL.path error:&fileAttributesError];
    if (archiveFileAttributes == nil) {
        NSLog(@"Failed to retrieve file attributes from archive with error %@", fileAttributesError);
        assert(NO);
    }
    
    NSString * const appcastName = @"sparkletestcast";
    NSString * const appcastExtension = @"xml";
    
    // Copy our appcast over to the server directory
    NSURL *appcastDestinationURL = [[serverDirectoryURL URLByAppendingPathComponent:appcastName] URLByAppendingPathExtension:appcastExtension];
    NSError *copyAppcastError = nil;
    if (![fileManager copyItemAtURL:[mainBundle URLForResource:appcastName withExtension:appcastExtension] toURL:appcastDestinationURL error:&copyAppcastError]) {
        NSLog(@"Failed to copy appcast into cache directory with error %@", copyAppcastError);
        assert(NO);
    }
    
    // Update the appcast with the file size and signature of the update archive
    // We could be using some sort of XML parser instead of doing string substitutions, but for now, this is easier
    NSError *appcastError = nil;
    NSMutableString *appcastContents = [[NSMutableString alloc] initWithContentsOfURL:appcastDestinationURL encoding:NSUTF8StringEncoding error:&appcastError];
    if (appcastContents == nil) {
        NSLog(@"Failed to load appcast contents with error %@", appcastError);
        assert(NO);
    }
    
    NSUInteger numberOfLengthReplacements = [appcastContents replaceOccurrencesOfString:@"$INSERT_ARCHIVE_LENGTH" withString:[NSString stringWithFormat:@"%llu", archiveFileAttributes.fileSize] options:NSLiteralSearch range:NSMakeRange(0, appcastContents.length)];
    assert(numberOfLengthReplacements == 1);
    
    NSUInteger numberOfSignatureReplacements = [appcastContents replaceOccurrencesOfString:@"$INSERT_DSA_SIGNATURE" withString:signature options:NSLiteralSearch range:NSMakeRange(0, appcastContents.length)];
    assert(numberOfSignatureReplacements == 1);
    
    NSError *writeAppcastError = nil;
    if (![appcastContents writeToURL:appcastDestinationURL atomically:NO encoding:NSUTF8StringEncoding error:&writeAppcastError]) {
        NSLog(@"Failed to write updated appcast with error %@", writeAppcastError);
        assert(NO);
    }
    
    // Finally start the server
<<<<<<< HEAD
    NSTask *serverTask = [[NSTask alloc] init];
    serverTask.launchPath = @"/usr/bin/python";
    assert([[NSFileManager defaultManager] fileExistsAtPath:serverTask.launchPath]);
    serverTask.arguments = @[@"-m", @"SimpleHTTPServer", @"1337"];
    serverTask.currentDirectoryPath = serverDirectoryPath;
    [serverTask launch];
    self.serverTask = serverTask;
=======
    SUTestWebServer *webServer = [[SUTestWebServer alloc] initWithPort:1337 workingDirectory:serverDirectoryPath];
    if (!webServer) {
        NSLog(@"Failed to create the web server");
        assert(NO);
    }
    self.webServer = webServer;
>>>>>>> 374b8d61
    
    // Show the Settings window
    self.updateSettingsWindowController = [[SUUpdateSettingsWindowController alloc] init];
    [self.updateSettingsWindowController showWindow:nil];
}

- (void)applicationWillTerminate:(NSNotification * __unused)notification
{
    [self.webServer close];
}

@end<|MERGE_RESOLUTION|>--- conflicted
+++ resolved
@@ -8,11 +8,8 @@
 
 #import "SUTestApplicationDelegate.h"
 #import "SUUpdateSettingsWindowController.h"
-<<<<<<< HEAD
 #import "SUFileManager.h"
-=======
 #import "SUTestWebServer.h"
->>>>>>> 374b8d61
 
 @interface SUTestApplicationDelegate ()
 
@@ -181,22 +178,12 @@
     }
     
     // Finally start the server
-<<<<<<< HEAD
-    NSTask *serverTask = [[NSTask alloc] init];
-    serverTask.launchPath = @"/usr/bin/python";
-    assert([[NSFileManager defaultManager] fileExistsAtPath:serverTask.launchPath]);
-    serverTask.arguments = @[@"-m", @"SimpleHTTPServer", @"1337"];
-    serverTask.currentDirectoryPath = serverDirectoryPath;
-    [serverTask launch];
-    self.serverTask = serverTask;
-=======
     SUTestWebServer *webServer = [[SUTestWebServer alloc] initWithPort:1337 workingDirectory:serverDirectoryPath];
     if (!webServer) {
         NSLog(@"Failed to create the web server");
         assert(NO);
     }
     self.webServer = webServer;
->>>>>>> 374b8d61
     
     // Show the Settings window
     self.updateSettingsWindowController = [[SUUpdateSettingsWindowController alloc] init];
