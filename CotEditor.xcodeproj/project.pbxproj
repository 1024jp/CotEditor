--- conflicted
+++ resolved
@@ -3646,62 +3646,6 @@
 			name = PrintPanelAccessory.storyboard;
 			sourceTree = "<group>";
 		};
-<<<<<<< HEAD
-=======
-		2A7FEF362B90EC1E0042BEFF /* CommandBar.xcstrings */ = {
-			isa = PBXVariantGroup;
-			children = (
-				2A7FEF372B90EC1E0042BEFF /* mul */,
-			);
-			name = CommandBar.xcstrings;
-			sourceTree = "<group>";
-		};
-		2A7FEF3A2B90F0610042BEFF /* LinkButton.xcstrings */ = {
-			isa = PBXVariantGroup;
-			children = (
-				2A7FEF3B2B90F0610042BEFF /* mul */,
-			);
-			name = LinkButton.xcstrings;
-			sourceTree = "<group>";
-		};
-		2A80C65C1CEE33C100AA664D /* Credits.html */ = {
-			isa = PBXVariantGroup;
-			children = (
-				2A80C65D1CEE33C100AA664D /* en */,
-				98EAE83B27A5D7DA00C6D571 /* en-GB */,
-				2AF4F57F1DE60B4200703525 /* zh-Hans */,
-				5B08851028296B61003D4C2D /* zh-Hant */,
-				2AC605AA2B64A3F600E93E5B /* cs */,
-				2A08C889228E72DC002DC184 /* fr */,
-				2A80C6611CEE351400AA664D /* de */,
-				2A401FE21D9AD77400ACE036 /* it */,
-				2A80C6601CEE351200AA664D /* ja */,
-				57ED31751FFD892900F16CAD /* pt */,
-				99A863102A753A9900EEEE75 /* es */,
-				08C28FAA279CBE300016693E /* tr */,
-				3E99C63F2BA8CF3000FACE43 /* nl */,
-			);
-			name = Credits.html;
-			sourceTree = "<group>";
-		};
-		2A80C6661CEE540F00AA664D /* Acknowledgments.html */ = {
-			isa = PBXVariantGroup;
-			children = (
-				2A80C6671CEE540F00AA664D /* en */,
-				98EAE83C27A5D7DA00C6D571 /* en-GB */,
-				2A80C66B1CEE541600AA664D /* zh-Hans */,
-				5B08851128296B61003D4C2D /* zh-Hant */,
-				2AC605AB2B64A3F600E93E5B /* cs */,
-				2A80C66A1CEE541400AA664D /* ja */,
-				57ED31761FFD892900F16CAD /* pt */,
-				99A863112A753AB300EEEE75 /* es */,
-				08C28FAB279CBE300016693E /* tr */,
-				3E99C6402BA8CF3000FACE43 /* nl */,
-			);
-			name = Acknowledgments.html;
-			sourceTree = "<group>";
-		};
->>>>>>> 3b815cf8
 		2A836F7E1D572A5D0044E8EC /* Main.storyboard */ = {
 			isa = PBXVariantGroup;
 			children = (
