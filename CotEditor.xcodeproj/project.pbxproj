--- conflicted
+++ resolved
@@ -3736,16 +3736,12 @@
 			buildSettings = {
 				ASSETCATALOG_COMPILER_APPICON_NAME = AppIcon;
 				ASSETCATALOG_COMPILER_GLOBAL_ACCENT_COLOR_NAME = "Accent Color";
-				CURRENT_PROJECT_VERSION = 650;
+				CURRENT_PROJECT_VERSION = 660;
 				ENABLE_HARDENED_RUNTIME = YES;
 				ENABLE_USER_SCRIPT_SANDBOXING = NO;
 				INFOPLIST_FILE = CotEditor/Info.plist;
 				INFOPLIST_KEY_LSApplicationCategoryType = "public.app-category.productivity";
-<<<<<<< HEAD
 				MARKETING_VERSION = "4.9.0-alpha";
-=======
-				MARKETING_VERSION = "4.8.4-alpha";
->>>>>>> 4f011fc6
 				PRODUCT_BUNDLE_IDENTIFIER = com.coteditor.CotEditor;
 				PRODUCT_NAME = CotEditor;
 			};
@@ -3757,16 +3753,12 @@
 			buildSettings = {
 				ASSETCATALOG_COMPILER_APPICON_NAME = AppIcon;
 				ASSETCATALOG_COMPILER_GLOBAL_ACCENT_COLOR_NAME = "Accent Color";
-				CURRENT_PROJECT_VERSION = 650;
+				CURRENT_PROJECT_VERSION = 660;
 				ENABLE_HARDENED_RUNTIME = YES;
 				ENABLE_USER_SCRIPT_SANDBOXING = NO;
 				INFOPLIST_FILE = CotEditor/Info.plist;
 				INFOPLIST_KEY_LSApplicationCategoryType = "public.app-category.productivity";
-<<<<<<< HEAD
 				MARKETING_VERSION = "4.9.0-alpha";
-=======
-				MARKETING_VERSION = "4.8.4-alpha";
->>>>>>> 4f011fc6
 				PRODUCT_BUNDLE_IDENTIFIER = com.coteditor.CotEditor;
 				PRODUCT_NAME = CotEditor;
 			};
@@ -3802,16 +3794,12 @@
 			buildSettings = {
 				ASSETCATALOG_COMPILER_APPICON_NAME = AppIcon;
 				ASSETCATALOG_COMPILER_GLOBAL_ACCENT_COLOR_NAME = "Accent Color";
-				CURRENT_PROJECT_VERSION = 650;
+				CURRENT_PROJECT_VERSION = 660;
 				ENABLE_HARDENED_RUNTIME = YES;
 				ENABLE_USER_SCRIPT_SANDBOXING = NO;
 				INFOPLIST_FILE = CotEditor/Info.plist;
 				INFOPLIST_KEY_LSApplicationCategoryType = "public.app-category.productivity";
-<<<<<<< HEAD
 				MARKETING_VERSION = "4.9.0-alpha";
-=======
-				MARKETING_VERSION = "4.8.4-alpha";
->>>>>>> 4f011fc6
 				PRODUCT_BUNDLE_IDENTIFIER = com.coteditor.CotEditor;
 				PRODUCT_NAME = CotEditor;
 				SWIFT_ACTIVE_COMPILATION_CONDITIONS = "$(inherited) SPARKLE";
@@ -3824,16 +3812,12 @@
 			buildSettings = {
 				ASSETCATALOG_COMPILER_APPICON_NAME = AppIcon;
 				ASSETCATALOG_COMPILER_GLOBAL_ACCENT_COLOR_NAME = "Accent Color";
-				CURRENT_PROJECT_VERSION = 650;
+				CURRENT_PROJECT_VERSION = 660;
 				ENABLE_HARDENED_RUNTIME = YES;
 				ENABLE_USER_SCRIPT_SANDBOXING = NO;
 				INFOPLIST_FILE = CotEditor/Info.plist;
 				INFOPLIST_KEY_LSApplicationCategoryType = "public.app-category.productivity";
-<<<<<<< HEAD
 				MARKETING_VERSION = "4.9.0-alpha";
-=======
-				MARKETING_VERSION = "4.8.4-alpha";
->>>>>>> 4f011fc6
 				PRODUCT_BUNDLE_IDENTIFIER = com.coteditor.CotEditor;
 				PRODUCT_NAME = CotEditor;
 				SWIFT_ACTIVE_COMPILATION_CONDITIONS = "$(inherited) SPARKLE";
