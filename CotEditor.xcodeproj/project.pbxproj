// !$*UTF8*$!
{
	archiveVersion = 1;
	classes = {
	};
	objectVersion = 73;
	objects = {

/* Begin PBXAggregateTarget section */
		2A3E847D1D07296200070A54 /* Update Help Index */ = {
			isa = PBXAggregateTarget;
			buildConfigurationList = 2A3E84801D07296200070A54 /* Build configuration list for PBXAggregateTarget "Update Help Index" */;
			buildPhases = (
				2A3E84811D07299E00070A54 /* ShellScript */,
			);
			dependencies = (
			);
			name = "Update Help Index";
			productName = "Update Help Index";
		};
/* End PBXAggregateTarget section */

/* Begin PBXBuildFile section */
		2A04E9BB27FD6911008C82D8 /* SnippetTests.swift in Sources */ = {isa = PBXBuildFile; fileRef = 2A04E9BA27FD6911008C82D8 /* SnippetTests.swift */; };
		2A04E9C327FEFA86008C82D8 /* AdvancedCharacterCounterView.swift in Sources */ = {isa = PBXBuildFile; fileRef = 2AE56CC6265F2F4C00B8A278 /* AdvancedCharacterCounterView.swift */; };
		2A04E9C427FEFA87008C82D8 /* AdvancedCharacterCounterView.swift in Sources */ = {isa = PBXBuildFile; fileRef = 2AE56CC6265F2F4C00B8A278 /* AdvancedCharacterCounterView.swift */; };
		2A05081323D6B9E900602F5E /* NSViewController.swift in Sources */ = {isa = PBXBuildFile; fileRef = 2A05081223D6B9E900602F5E /* NSViewController.swift */; };
		2A05081423D6B9E900602F5E /* NSViewController.swift in Sources */ = {isa = PBXBuildFile; fileRef = 2A05081223D6B9E900602F5E /* NSViewController.swift */; };
		2A0778612072040500876277 /* RegularExpressionSyntaxType.swift in Sources */ = {isa = PBXBuildFile; fileRef = 2A0778602072040500876277 /* RegularExpressionSyntaxType.swift */; };
		2A0778622072040500876277 /* RegularExpressionSyntaxType.swift in Sources */ = {isa = PBXBuildFile; fileRef = 2A0778602072040500876277 /* RegularExpressionSyntaxType.swift */; };
		2A07A8FA2BABC182007CABFD /* About.xcstrings in Resources */ = {isa = PBXBuildFile; fileRef = 2A07A8F92BABC182007CABFD /* About.xcstrings */; };
		2A07A8FB2BABC182007CABFD /* About.xcstrings in Resources */ = {isa = PBXBuildFile; fileRef = 2A07A8F92BABC182007CABFD /* About.xcstrings */; };
		2A07A8FD2BABC1C3007CABFD /* Syntax.xcstrings in Resources */ = {isa = PBXBuildFile; fileRef = 2A07A8FC2BABC1C3007CABFD /* Syntax.xcstrings */; };
		2A07A8FE2BABC1C3007CABFD /* Syntax.xcstrings in Resources */ = {isa = PBXBuildFile; fileRef = 2A07A8FC2BABC1C3007CABFD /* Syntax.xcstrings */; };
		2A07A9002BABC1EB007CABFD /* LinkButton.xcstrings in Resources */ = {isa = PBXBuildFile; fileRef = 2A07A8FF2BABC1EA007CABFD /* LinkButton.xcstrings */; };
		2A07A9012BABC1EB007CABFD /* LinkButton.xcstrings in Resources */ = {isa = PBXBuildFile; fileRef = 2A07A8FF2BABC1EA007CABFD /* LinkButton.xcstrings */; };
		2A07A9032BABC1FA007CABFD /* CommandBar.xcstrings in Resources */ = {isa = PBXBuildFile; fileRef = 2A07A9022BABC1FA007CABFD /* CommandBar.xcstrings */; };
		2A07A9042BABC1FA007CABFD /* CommandBar.xcstrings in Resources */ = {isa = PBXBuildFile; fileRef = 2A07A9022BABC1FA007CABFD /* CommandBar.xcstrings */; };
		2A07E8481DF160600022FF9C /* NSTouchBar+Validation.swift in Sources */ = {isa = PBXBuildFile; fileRef = 2A07E8471DF160600022FF9C /* NSTouchBar+Validation.swift */; };
		2A07E8491DF160600022FF9C /* NSTouchBar+Validation.swift in Sources */ = {isa = PBXBuildFile; fileRef = 2A07E8471DF160600022FF9C /* NSTouchBar+Validation.swift */; };
		2A0A602B27ABD74500725B70 /* FilterField.swift in Sources */ = {isa = PBXBuildFile; fileRef = 2A0A602A27ABD74500725B70 /* FilterField.swift */; };
		2A0A602C27ABD74500725B70 /* FilterField.swift in Sources */ = {isa = PBXBuildFile; fileRef = 2A0A602A27ABD74500725B70 /* FilterField.swift */; };
		2A0BF8A81DD8E7F90088961B /* TextSizeTouchBar.swift in Sources */ = {isa = PBXBuildFile; fileRef = 2A0BF8A71DD8E7F90088961B /* TextSizeTouchBar.swift */; };
		2A0BF8A91DD8E7F90088961B /* TextSizeTouchBar.swift in Sources */ = {isa = PBXBuildFile; fileRef = 2A0BF8A71DD8E7F90088961B /* TextSizeTouchBar.swift */; };
		2A0DD6331E655C4A001CAAA3 /* TokenTextEditor.swift in Sources */ = {isa = PBXBuildFile; fileRef = 2A0DD6321E655C4A001CAAA3 /* TokenTextEditor.swift */; };
		2A0DD6341E655C4A001CAAA3 /* TokenTextEditor.swift in Sources */ = {isa = PBXBuildFile; fileRef = 2A0DD6321E655C4A001CAAA3 /* TokenTextEditor.swift */; };
		2A0DD6361E655FE6001CAAA3 /* Tokenizer.swift in Sources */ = {isa = PBXBuildFile; fileRef = 2A0DD6351E655FE6001CAAA3 /* Tokenizer.swift */; };
		2A0DD6371E655FE6001CAAA3 /* Tokenizer.swift in Sources */ = {isa = PBXBuildFile; fileRef = 2A0DD6351E655FE6001CAAA3 /* Tokenizer.swift */; };
		2A1083F02944837E00751DAE /* InsetTextField.swift in Sources */ = {isa = PBXBuildFile; fileRef = 2A1083EF2944837E00751DAE /* InsetTextField.swift */; };
		2A1083F12944837E00751DAE /* InsetTextField.swift in Sources */ = {isa = PBXBuildFile; fileRef = 2A1083EF2944837E00751DAE /* InsetTextField.swift */; };
		2A10B6F521450A3B00B4205E /* NSAppearance.swift in Sources */ = {isa = PBXBuildFile; fileRef = 2A10B6F421450A3B00B4205E /* NSAppearance.swift */; };
		2A10B6F621450A3B00B4205E /* NSAppearance.swift in Sources */ = {isa = PBXBuildFile; fileRef = 2A10B6F421450A3B00B4205E /* NSAppearance.swift */; };
		2A10C5F71FD19237002AB5AE /* KeyBinding.swift in Sources */ = {isa = PBXBuildFile; fileRef = 2A10C5F61FD19237002AB5AE /* KeyBinding.swift */; };
		2A10C5F81FD19237002AB5AE /* KeyBinding.swift in Sources */ = {isa = PBXBuildFile; fileRef = 2A10C5F61FD19237002AB5AE /* KeyBinding.swift */; };
		2A10C5FA1FD25D04002AB5AE /* Selector+Codable.swift in Sources */ = {isa = PBXBuildFile; fileRef = 2A10C5F91FD25D04002AB5AE /* Selector+Codable.swift */; };
		2A10C5FB1FD25D04002AB5AE /* Selector+Codable.swift in Sources */ = {isa = PBXBuildFile; fileRef = 2A10C5F91FD25D04002AB5AE /* Selector+Codable.swift */; };
		2A10D10A1E708CDF0027192A /* KeyBindingTreeView.storyboard in Resources */ = {isa = PBXBuildFile; fileRef = 2A10D1081E708CDF0027192A /* KeyBindingTreeView.storyboard */; };
		2A10D1281E714D230027192A /* ThemeListView.storyboard in Resources */ = {isa = PBXBuildFile; fileRef = 2A10D1261E714D230027192A /* ThemeListView.storyboard */; };
		2A10D1381E715E5B0027192A /* SyntaxListView.storyboard in Resources */ = {isa = PBXBuildFile; fileRef = 2A10D1361E715E5B0027192A /* SyntaxListView.storyboard */; };
		2A1125C123F180FF006A1DB2 /* LineRangeCacheableTests.swift in Sources */ = {isa = PBXBuildFile; fileRef = 2A1125C023F180FF006A1DB2 /* LineRangeCacheableTests.swift */; };
		2A1125C323F1A86B006A1DB2 /* LineRangeCacheable.swift in Sources */ = {isa = PBXBuildFile; fileRef = 2A1125C223F1A86B006A1DB2 /* LineRangeCacheable.swift */; };
		2A1125C423F1A86B006A1DB2 /* LineRangeCacheable.swift in Sources */ = {isa = PBXBuildFile; fileRef = 2A1125C223F1A86B006A1DB2 /* LineRangeCacheable.swift */; };
		2A1125C623F6EFB2006A1DB2 /* URLDetector.swift in Sources */ = {isa = PBXBuildFile; fileRef = 2A1125C523F6EFB2006A1DB2 /* URLDetector.swift */; };
		2A1125C723F6EFB2006A1DB2 /* URLDetector.swift in Sources */ = {isa = PBXBuildFile; fileRef = 2A1125C523F6EFB2006A1DB2 /* URLDetector.swift */; };
		2A11F2131E669BFA005E1675 /* PointerBridge.swift in Sources */ = {isa = PBXBuildFile; fileRef = 2A11F2121E669BFA005E1675 /* PointerBridge.swift */; };
		2A11F2141E669BFA005E1675 /* PointerBridge.swift in Sources */ = {isa = PBXBuildFile; fileRef = 2A11F2121E669BFA005E1675 /* PointerBridge.swift */; };
		2A1311D62127DCE1001D52C5 /* NSTextView+CurrentLineHighlighting.swift in Sources */ = {isa = PBXBuildFile; fileRef = 2A1311D52127DCE1001D52C5 /* NSTextView+CurrentLineHighlighting.swift */; };
		2A1311D72127DCE1001D52C5 /* NSTextView+CurrentLineHighlighting.swift in Sources */ = {isa = PBXBuildFile; fileRef = 2A1311D52127DCE1001D52C5 /* NSTextView+CurrentLineHighlighting.swift */; };
		2A158C1C2945A6B1000A4EC1 /* HeadingMenuItem.swift in Sources */ = {isa = PBXBuildFile; fileRef = 2A158C1B2945A6B1000A4EC1 /* HeadingMenuItem.swift */; };
		2A158C1D2945A6B1000A4EC1 /* HeadingMenuItem.swift in Sources */ = {isa = PBXBuildFile; fileRef = 2A158C1B2945A6B1000A4EC1 /* HeadingMenuItem.swift */; };
		2A158C1F2945E423000A4EC1 /* SavePanelAccessory.swift in Sources */ = {isa = PBXBuildFile; fileRef = 2A158C1E2945E423000A4EC1 /* SavePanelAccessory.swift */; };
		2A158C202945E423000A4EC1 /* SavePanelAccessory.swift in Sources */ = {isa = PBXBuildFile; fileRef = 2A158C1E2945E423000A4EC1 /* SavePanelAccessory.swift */; };
		2A158C222945F54B000A4EC1 /* EditorOpacityView.swift in Sources */ = {isa = PBXBuildFile; fileRef = 2A158C212945F54B000A4EC1 /* EditorOpacityView.swift */; };
		2A158C232945F54B000A4EC1 /* EditorOpacityView.swift in Sources */ = {isa = PBXBuildFile; fileRef = 2A158C212945F54B000A4EC1 /* EditorOpacityView.swift */; };
		2A1679E61D3CE07100E8261D /* Document.swift in Sources */ = {isa = PBXBuildFile; fileRef = 2A1679E51D3CE07100E8261D /* Document.swift */; };
		2A1679E71D3CE07100E8261D /* Document.swift in Sources */ = {isa = PBXBuildFile; fileRef = 2A1679E51D3CE07100E8261D /* Document.swift */; };
		2A17A3131D2D16F1001DD717 /* WindowContentViewController.swift in Sources */ = {isa = PBXBuildFile; fileRef = 2A17A3121D2D16F1001DD717 /* WindowContentViewController.swift */; };
		2A17A3141D2D16F1001DD717 /* WindowContentViewController.swift in Sources */ = {isa = PBXBuildFile; fileRef = 2A17A3121D2D16F1001DD717 /* WindowContentViewController.swift */; };
		2A17A3161D2D4319001DD717 /* DocumentWindow.swift in Sources */ = {isa = PBXBuildFile; fileRef = 2A17A3151D2D4319001DD717 /* DocumentWindow.swift */; };
		2A17A3171D2D4319001DD717 /* DocumentWindow.swift in Sources */ = {isa = PBXBuildFile; fileRef = 2A17A3151D2D4319001DD717 /* DocumentWindow.swift */; };
		2A180F4B2854E71800EBAF66 /* NSTextSelectionDataSource.swift in Sources */ = {isa = PBXBuildFile; fileRef = 2A180F4A2854E71800EBAF66 /* NSTextSelectionDataSource.swift */; };
		2A180F4C2854E71800EBAF66 /* NSTextSelectionDataSource.swift in Sources */ = {isa = PBXBuildFile; fileRef = 2A180F4A2854E71800EBAF66 /* NSTextSelectionDataSource.swift */; };
		2A1814B821CF8BD500602214 /* RegularExpressionFormatter.swift in Sources */ = {isa = PBXBuildFile; fileRef = 2A1814B721CF8BD500602214 /* RegularExpressionFormatter.swift */; };
		2A1814B921CF8BD500602214 /* RegularExpressionFormatter.swift in Sources */ = {isa = PBXBuildFile; fileRef = 2A1814B721CF8BD500602214 /* RegularExpressionFormatter.swift */; };
		2A1814BB21CF8F3800602214 /* RegularExpressionSyntaxType+Color.swift in Sources */ = {isa = PBXBuildFile; fileRef = 2A1814BA21CF8F3800602214 /* RegularExpressionSyntaxType+Color.swift */; };
		2A1814BC21CF8F3800602214 /* RegularExpressionSyntaxType+Color.swift in Sources */ = {isa = PBXBuildFile; fileRef = 2A1814BA21CF8F3800602214 /* RegularExpressionSyntaxType+Color.swift */; };
		2A1814BE21CFC9CF00602214 /* RegularExpressionTextField.swift in Sources */ = {isa = PBXBuildFile; fileRef = 2A1814BD21CFC9CF00602214 /* RegularExpressionTextField.swift */; };
		2A1814BF21CFC9CF00602214 /* RegularExpressionTextField.swift in Sources */ = {isa = PBXBuildFile; fileRef = 2A1814BD21CFC9CF00602214 /* RegularExpressionTextField.swift */; };
		2A1856051D47E7FF008FA79E /* NSTextView+TextReplacement.swift in Sources */ = {isa = PBXBuildFile; fileRef = 2A1856041D47E7FE008FA79E /* NSTextView+TextReplacement.swift */; };
		2A1856061D47E7FF008FA79E /* NSTextView+TextReplacement.swift in Sources */ = {isa = PBXBuildFile; fileRef = 2A1856041D47E7FE008FA79E /* NSTextView+TextReplacement.swift */; };
		2A18560B1D47FA37008FA79E /* TextFinder.swift in Sources */ = {isa = PBXBuildFile; fileRef = 2A18560A1D47FA37008FA79E /* TextFinder.swift */; };
		2A18560C1D47FA37008FA79E /* TextFinder.swift in Sources */ = {isa = PBXBuildFile; fileRef = 2A18560A1D47FA37008FA79E /* TextFinder.swift */; };
		2A1856121D48AFEA008FA79E /* PrintPanelAccessoryController.swift in Sources */ = {isa = PBXBuildFile; fileRef = 2A1856111D48AFEA008FA79E /* PrintPanelAccessoryController.swift */; };
		2A1856131D48AFEA008FA79E /* PrintPanelAccessoryController.swift in Sources */ = {isa = PBXBuildFile; fileRef = 2A1856111D48AFEA008FA79E /* PrintPanelAccessoryController.swift */; };
		2A1893A71FFF16A400AD244F /* PatternSortView.swift in Sources */ = {isa = PBXBuildFile; fileRef = 2A1893A61FFF16A400AD244F /* PatternSortView.swift */; };
		2A1893A81FFF16A400AD244F /* PatternSortView.swift in Sources */ = {isa = PBXBuildFile; fileRef = 2A1893A61FFF16A400AD244F /* PatternSortView.swift */; };
		2A1893AA1FFF422D00AD244F /* LineSort.swift in Sources */ = {isa = PBXBuildFile; fileRef = 2A1893A91FFF422D00AD244F /* LineSort.swift */; };
		2A1893AB1FFF422D00AD244F /* LineSort.swift in Sources */ = {isa = PBXBuildFile; fileRef = 2A1893A91FFF422D00AD244F /* LineSort.swift */; };
		2A1893AD1FFF6A0100AD244F /* LineSortTests.swift in Sources */ = {isa = PBXBuildFile; fileRef = 2A1893AC1FFF6A0100AD244F /* LineSortTests.swift */; };
		2A19AF862AE0D15300EFFDCB /* FormPopUpButton.swift in Sources */ = {isa = PBXBuildFile; fileRef = 2A19AF852AE0D15300EFFDCB /* FormPopUpButton.swift */; };
		2A19AF872AE0D15300EFFDCB /* FormPopUpButton.swift in Sources */ = {isa = PBXBuildFile; fileRef = 2A19AF852AE0D15300EFFDCB /* FormPopUpButton.swift */; };
		2A1A4EB024FB9D9300B50AA0 /* Combine.swift in Sources */ = {isa = PBXBuildFile; fileRef = 2A1A4EAF24FB9D9300B50AA0 /* Combine.swift */; };
		2A1A4EB124FB9D9300B50AA0 /* Combine.swift in Sources */ = {isa = PBXBuildFile; fileRef = 2A1A4EAF24FB9D9300B50AA0 /* Combine.swift */; };
		2A1ABC9B27F056E60054795D /* BidiScrollView.swift in Sources */ = {isa = PBXBuildFile; fileRef = 2A1ABC9A27F056E60054795D /* BidiScrollView.swift */; };
		2A1ABC9C27F056E60054795D /* BidiScrollView.swift in Sources */ = {isa = PBXBuildFile; fileRef = 2A1ABC9A27F056E60054795D /* BidiScrollView.swift */; };
		2A1ABCA527F079120054795D /* BidiScroller.swift in Sources */ = {isa = PBXBuildFile; fileRef = 2A1ABCA427F079120054795D /* BidiScroller.swift */; };
		2A1ABCA627F079120054795D /* BidiScroller.swift in Sources */ = {isa = PBXBuildFile; fileRef = 2A1ABCA427F079120054795D /* BidiScroller.swift */; };
		2A1ABCA827F07CED0054795D /* NSScroller.swift in Sources */ = {isa = PBXBuildFile; fileRef = 2A1ABCA727F07CED0054795D /* NSScroller.swift */; };
		2A1ABCA927F07CED0054795D /* NSScroller.swift in Sources */ = {isa = PBXBuildFile; fileRef = 2A1ABCA727F07CED0054795D /* NSScroller.swift */; };
		2A1B7E75216CBBEA002C7395 /* SynchronizedScrollView.swift in Sources */ = {isa = PBXBuildFile; fileRef = 2A1B7E74216CBBEA002C7395 /* SynchronizedScrollView.swift */; };
		2A1B7E76216CBBEA002C7395 /* SynchronizedScrollView.swift in Sources */ = {isa = PBXBuildFile; fileRef = 2A1B7E74216CBBEA002C7395 /* SynchronizedScrollView.swift */; };
		2A1E7DCA2B889A1F004F0C07 /* KeyBindingsSettings.xcstrings in Resources */ = {isa = PBXBuildFile; fileRef = 2A1E7DCB2B889A1F004F0C07 /* KeyBindingsSettings.xcstrings */; };
		2A1E7DD02B8C043F004F0C07 /* ModeSettings.xcstrings in Resources */ = {isa = PBXBuildFile; fileRef = 2A1E7DD22B8C043F004F0C07 /* ModeSettings.xcstrings */; };
		2A1E7DD12B8C043F004F0C07 /* ModeSettings.xcstrings in Resources */ = {isa = PBXBuildFile; fileRef = 2A1E7DD22B8C043F004F0C07 /* ModeSettings.xcstrings */; };
		2A1E7DD42B8C5A23004F0C07 /* Mode.swift in Sources */ = {isa = PBXBuildFile; fileRef = 2A1E7DD32B8C5A23004F0C07 /* Mode.swift */; };
		2A1E7DD52B8C5A23004F0C07 /* Mode.swift in Sources */ = {isa = PBXBuildFile; fileRef = 2A1E7DD32B8C5A23004F0C07 /* Mode.swift */; };
		2A1E7DE52B8D6102004F0C07 /* MultipleReplace.xcstrings in Resources */ = {isa = PBXBuildFile; fileRef = 2A1E7DE42B8D6102004F0C07 /* MultipleReplace.xcstrings */; };
		2A1E7DE62B8D6102004F0C07 /* MultipleReplace.xcstrings in Resources */ = {isa = PBXBuildFile; fileRef = 2A1E7DE42B8D6102004F0C07 /* MultipleReplace.xcstrings */; };
		2A1E7DFA2B8D67B3004F0C07 /* PrintAccessory.xcstrings in Resources */ = {isa = PBXBuildFile; fileRef = 2A1E7DF92B8D67B3004F0C07 /* PrintAccessory.xcstrings */; };
		2A1E7DFB2B8D67B3004F0C07 /* PrintAccessory.xcstrings in Resources */ = {isa = PBXBuildFile; fileRef = 2A1E7DF92B8D67B3004F0C07 /* PrintAccessory.xcstrings */; };
		2A1E7E192B8D715F004F0C07 /* EditorOpacity.xcstrings in Resources */ = {isa = PBXBuildFile; fileRef = 2A1E7E182B8D715F004F0C07 /* EditorOpacity.xcstrings */; };
		2A1E7E1A2B8D715F004F0C07 /* EditorOpacity.xcstrings in Resources */ = {isa = PBXBuildFile; fileRef = 2A1E7E182B8D715F004F0C07 /* EditorOpacity.xcstrings */; };
		2A1E7E2A2B8D7414004F0C07 /* SyntaxMappingConflict.xcstrings in Resources */ = {isa = PBXBuildFile; fileRef = 2A1E7E292B8D7414004F0C07 /* SyntaxMappingConflict.xcstrings */; };
		2A1E7E2B2B8D7414004F0C07 /* SyntaxMappingConflict.xcstrings in Resources */ = {isa = PBXBuildFile; fileRef = 2A1E7E292B8D7414004F0C07 /* SyntaxMappingConflict.xcstrings */; };
		2A1E7E3B2B8D7D48004F0C07 /* CharacterInspector.xcstrings in Resources */ = {isa = PBXBuildFile; fileRef = 2A1E7E3A2B8D7D47004F0C07 /* CharacterInspector.xcstrings */; };
		2A1E7E3C2B8D7D48004F0C07 /* CharacterInspector.xcstrings in Resources */ = {isa = PBXBuildFile; fileRef = 2A1E7E3A2B8D7D47004F0C07 /* CharacterInspector.xcstrings */; };
		2A1E7E4F2B8D9706004F0C07 /* Console.xcstrings in Resources */ = {isa = PBXBuildFile; fileRef = 2A1E7E4E2B8D9706004F0C07 /* Console.xcstrings */; };
		2A1E7E502B8D9706004F0C07 /* Console.xcstrings in Resources */ = {isa = PBXBuildFile; fileRef = 2A1E7E4E2B8D9706004F0C07 /* Console.xcstrings */; };
		2A1E7E602B8DC879004F0C07 /* Settings.xcstrings in Resources */ = {isa = PBXBuildFile; fileRef = 2A1E7E5F2B8DC879004F0C07 /* Settings.xcstrings */; };
		2A1E7E612B8DC879004F0C07 /* Settings.xcstrings in Resources */ = {isa = PBXBuildFile; fileRef = 2A1E7E5F2B8DC879004F0C07 /* Settings.xcstrings */; };
		2A1EB5C419AD469500C1E37E /* Assets.xcassets in Resources */ = {isa = PBXBuildFile; fileRef = 2A1EB5C319AD469500C1E37E /* Assets.xcassets */; };
		2A1FAD5820A74D0A00566D7C /* MutableCopying.swift in Sources */ = {isa = PBXBuildFile; fileRef = 2A1FAD5720A74D0A00566D7C /* MutableCopying.swift */; };
		2A1FAD5920A74D0A00566D7C /* MutableCopying.swift in Sources */ = {isa = PBXBuildFile; fileRef = 2A1FAD5720A74D0A00566D7C /* MutableCopying.swift */; };
		2A2179F61A07093B002C4AB1 /* SyntaxMap.json in Resources */ = {isa = PBXBuildFile; fileRef = 2A2179F51A07093B002C4AB1 /* SyntaxMap.json */; };
		2A21E6732BB44D5E0054C8A1 /* DonationSettings.xcstrings in Resources */ = {isa = PBXBuildFile; fileRef = 2A21E6722BB44D5E0054C8A1 /* DonationSettings.xcstrings */; };
		2A21E6742BB44D5E0054C8A1 /* DonationSettings.xcstrings in Resources */ = {isa = PBXBuildFile; fileRef = 2A21E6722BB44D5E0054C8A1 /* DonationSettings.xcstrings */; };
		2A231A251E7B4EDC00C2A909 /* MultipleReplace+Codable.swift in Sources */ = {isa = PBXBuildFile; fileRef = 2A231A241E7B4EDC00C2A909 /* MultipleReplace+Codable.swift */; };
		2A231A261E7B4EDC00C2A909 /* MultipleReplace+Codable.swift in Sources */ = {isa = PBXBuildFile; fileRef = 2A231A241E7B4EDC00C2A909 /* MultipleReplace+Codable.swift */; };
		2A231A281E7BD82700C2A909 /* Binding.swift in Sources */ = {isa = PBXBuildFile; fileRef = 2A231A271E7BD82700C2A909 /* Binding.swift */; };
		2A231A291E7BD82700C2A909 /* Binding.swift in Sources */ = {isa = PBXBuildFile; fileRef = 2A231A271E7BD82700C2A909 /* Binding.swift */; };
		2A231A2D1E7BE8B700C2A909 /* FindProgress.swift in Sources */ = {isa = PBXBuildFile; fileRef = 2A231A2C1E7BE8B700C2A909 /* FindProgress.swift */; };
		2A231A2E1E7BE8B700C2A909 /* FindProgress.swift in Sources */ = {isa = PBXBuildFile; fileRef = 2A231A2C1E7BE8B700C2A909 /* FindProgress.swift */; };
		2A231A361E7C30F000C2A909 /* MultipleReplaceSplitViewController.swift in Sources */ = {isa = PBXBuildFile; fileRef = 2A231A351E7C30F000C2A909 /* MultipleReplaceSplitViewController.swift */; };
		2A231A371E7C30F000C2A909 /* MultipleReplaceSplitViewController.swift in Sources */ = {isa = PBXBuildFile; fileRef = 2A231A351E7C30F000C2A909 /* MultipleReplaceSplitViewController.swift */; };
		2A231A391E7C31F400C2A909 /* MultipleReplaceListViewController.swift in Sources */ = {isa = PBXBuildFile; fileRef = 2A231A381E7C31F400C2A909 /* MultipleReplaceListViewController.swift */; };
		2A231A3A1E7C31F400C2A909 /* MultipleReplaceListViewController.swift in Sources */ = {isa = PBXBuildFile; fileRef = 2A231A381E7C31F400C2A909 /* MultipleReplaceListViewController.swift */; };
		2A24F9102BEDDFEF00CB6CCF /* WhatsNewView.swift in Sources */ = {isa = PBXBuildFile; fileRef = 2A24F90F2BEDDFEF00CB6CCF /* WhatsNewView.swift */; };
		2A24F9112BEDDFEF00CB6CCF /* WhatsNewView.swift in Sources */ = {isa = PBXBuildFile; fileRef = 2A24F90F2BEDDFEF00CB6CCF /* WhatsNewView.swift */; };
		2A24F9132BEDF6D000CB6CCF /* CapsuleButtonStyle.swift in Sources */ = {isa = PBXBuildFile; fileRef = 2A24F9122BEDF6D000CB6CCF /* CapsuleButtonStyle.swift */; };
		2A24F9142BEDF6D000CB6CCF /* CapsuleButtonStyle.swift in Sources */ = {isa = PBXBuildFile; fileRef = 2A24F9122BEDF6D000CB6CCF /* CapsuleButtonStyle.swift */; };
		2A24F9162BEDFD9400CB6CCF /* WhatsNew.xcstrings in Resources */ = {isa = PBXBuildFile; fileRef = 2A24F9152BEDFD9400CB6CCF /* WhatsNew.xcstrings */; };
		2A24F9172BEDFD9400CB6CCF /* WhatsNew.xcstrings in Resources */ = {isa = PBXBuildFile; fileRef = 2A24F9152BEDFD9400CB6CCF /* WhatsNew.xcstrings */; };
		2A25C52820F06BE80003AE1A /* CustomTabWidthView.swift in Sources */ = {isa = PBXBuildFile; fileRef = 2A25C52720F06BE80003AE1A /* CustomTabWidthView.swift */; };
		2A25C52920F06BE80003AE1A /* CustomTabWidthView.swift in Sources */ = {isa = PBXBuildFile; fileRef = 2A25C52720F06BE80003AE1A /* CustomTabWidthView.swift */; };
		2A26156E2977B87F008C2240 /* StepperNumberField.swift in Sources */ = {isa = PBXBuildFile; fileRef = 2A26156D2977B87F008C2240 /* StepperNumberField.swift */; };
		2A26156F2977B87F008C2240 /* StepperNumberField.swift in Sources */ = {isa = PBXBuildFile; fileRef = 2A26156D2977B87F008C2240 /* StepperNumberField.swift */; };
		2A2615742977CB48008C2240 /* SyntaxHighlightEditView.swift in Sources */ = {isa = PBXBuildFile; fileRef = 2A2615732977CB48008C2240 /* SyntaxHighlightEditView.swift */; };
		2A2615752977CB48008C2240 /* SyntaxHighlightEditView.swift in Sources */ = {isa = PBXBuildFile; fileRef = 2A2615732977CB48008C2240 /* SyntaxHighlightEditView.swift */; };
		2A2615772977D30E008C2240 /* SyntaxOutlineEditView.swift in Sources */ = {isa = PBXBuildFile; fileRef = 2A2615762977D30E008C2240 /* SyntaxOutlineEditView.swift */; };
		2A2615782977D30E008C2240 /* SyntaxOutlineEditView.swift in Sources */ = {isa = PBXBuildFile; fileRef = 2A2615762977D30E008C2240 /* SyntaxOutlineEditView.swift */; };
		2A26157A2977D5E8008C2240 /* SyntaxCommentEditView.swift in Sources */ = {isa = PBXBuildFile; fileRef = 2A2615792977D5E8008C2240 /* SyntaxCommentEditView.swift */; };
		2A26157B2977D5E8008C2240 /* SyntaxCommentEditView.swift in Sources */ = {isa = PBXBuildFile; fileRef = 2A2615792977D5E8008C2240 /* SyntaxCommentEditView.swift */; };
		2A26157D2977D706008C2240 /* SyntaxCompletionEditView.swift in Sources */ = {isa = PBXBuildFile; fileRef = 2A26157C2977D706008C2240 /* SyntaxCompletionEditView.swift */; };
		2A26157E2977D706008C2240 /* SyntaxCompletionEditView.swift in Sources */ = {isa = PBXBuildFile; fileRef = 2A26157C2977D706008C2240 /* SyntaxCompletionEditView.swift */; };
		2A2615802977DB20008C2240 /* SyntaxFileMappingEditView.swift in Sources */ = {isa = PBXBuildFile; fileRef = 2A26157F2977DB20008C2240 /* SyntaxFileMappingEditView.swift */; };
		2A2615812977DB20008C2240 /* SyntaxFileMappingEditView.swift in Sources */ = {isa = PBXBuildFile; fileRef = 2A26157F2977DB20008C2240 /* SyntaxFileMappingEditView.swift */; };
		2A2615832977F62D008C2240 /* SyntaxMetadataEditView.swift in Sources */ = {isa = PBXBuildFile; fileRef = 2A2615822977F62D008C2240 /* SyntaxMetadataEditView.swift */; };
		2A2615842977F62D008C2240 /* SyntaxMetadataEditView.swift in Sources */ = {isa = PBXBuildFile; fileRef = 2A2615822977F62D008C2240 /* SyntaxMetadataEditView.swift */; };
		2A2615862977F7E2008C2240 /* SyntaxEditView.swift in Sources */ = {isa = PBXBuildFile; fileRef = 2A2615852977F7E2008C2240 /* SyntaxEditView.swift */; };
		2A2615872977F7E2008C2240 /* SyntaxEditView.swift in Sources */ = {isa = PBXBuildFile; fileRef = 2A2615852977F7E2008C2240 /* SyntaxEditView.swift */; };
		2A2615892977FCF6008C2240 /* SubmitButtonGroup.swift in Sources */ = {isa = PBXBuildFile; fileRef = 2A2615882977FCF6008C2240 /* SubmitButtonGroup.swift */; };
		2A26158A2977FCF6008C2240 /* SubmitButtonGroup.swift in Sources */ = {isa = PBXBuildFile; fileRef = 2A2615882977FCF6008C2240 /* SubmitButtonGroup.swift */; };
		2A26158C2979052C008C2240 /* SyntaxObject.swift in Sources */ = {isa = PBXBuildFile; fileRef = 2A26158B2979052C008C2240 /* SyntaxObject.swift */; };
		2A26158D2979052C008C2240 /* SyntaxObject.swift in Sources */ = {isa = PBXBuildFile; fileRef = 2A26158B2979052C008C2240 /* SyntaxObject.swift */; };
		2A2792921D1DACC400F3FC5D /* ThemeListViewController.swift in Sources */ = {isa = PBXBuildFile; fileRef = 2A2792911D1DACC400F3FC5D /* ThemeListViewController.swift */; };
		2A2792931D1DACC400F3FC5D /* ThemeListViewController.swift in Sources */ = {isa = PBXBuildFile; fileRef = 2A2792911D1DACC400F3FC5D /* ThemeListViewController.swift */; };
		2A2792951D1DBDAC00F3FC5D /* String+Constants.swift in Sources */ = {isa = PBXBuildFile; fileRef = 2A2792941D1DBDAC00F3FC5D /* String+Constants.swift */; };
		2A2792961D1DBDAC00F3FC5D /* String+Constants.swift in Sources */ = {isa = PBXBuildFile; fileRef = 2A2792941D1DBDAC00F3FC5D /* String+Constants.swift */; };
		2A2792981D1E57DA00F3FC5D /* SyntaxListViewController.swift in Sources */ = {isa = PBXBuildFile; fileRef = 2A2792971D1E57DA00F3FC5D /* SyntaxListViewController.swift */; };
		2A2792991D1E57DA00F3FC5D /* SyntaxListViewController.swift in Sources */ = {isa = PBXBuildFile; fileRef = 2A2792971D1E57DA00F3FC5D /* SyntaxListViewController.swift */; };
		2A2B086028046E3B0028D733 /* WarningInspectorView.swift in Sources */ = {isa = PBXBuildFile; fileRef = 2A2B085F28046E3B0028D733 /* WarningInspectorView.swift */; };
		2A2B086128046E3B0028D733 /* WarningInspectorView.swift in Sources */ = {isa = PBXBuildFile; fileRef = 2A2B085F28046E3B0028D733 /* WarningInspectorView.swift */; };
		2A2E56D72C018ADB00416F9E /* ComparableTests.swift in Sources */ = {isa = PBXBuildFile; fileRef = 2A2E56D62C018ADB00416F9E /* ComparableTests.swift */; };
		2A2E56DB2C057FBF00416F9E /* BracePair.swift in Sources */ = {isa = PBXBuildFile; fileRef = 2A2E56DA2C057FBF00416F9E /* BracePair.swift */; };
		2A2E56DC2C057FBF00416F9E /* BracePair.swift in Sources */ = {isa = PBXBuildFile; fileRef = 2A2E56DA2C057FBF00416F9E /* BracePair.swift */; };
		2A2EEF182B778BB1001FEDFB /* WrappingHStack.swift in Sources */ = {isa = PBXBuildFile; fileRef = 2A2EEF172B778BB1001FEDFB /* WrappingHStack.swift */; };
		2A2EEF192B778BB1001FEDFB /* WrappingHStack.swift in Sources */ = {isa = PBXBuildFile; fileRef = 2A2EEF172B778BB1001FEDFB /* WrappingHStack.swift */; };
		2A30C7DB2B1380BE002F6381 /* ShortcutView.swift in Sources */ = {isa = PBXBuildFile; fileRef = 2A30C7DA2B1380BE002F6381 /* ShortcutView.swift */; };
		2A30C7DC2B1380BE002F6381 /* ShortcutView.swift in Sources */ = {isa = PBXBuildFile; fileRef = 2A30C7DA2B1380BE002F6381 /* ShortcutView.swift */; };
		2A32688E2C1B504500CF1AAF /* Shortcut in Frameworks */ = {isa = PBXBuildFile; productRef = 2A32688D2C1B504500CF1AAF /* Shortcut */; };
		2A3268902C1B504B00CF1AAF /* Shortcut in Frameworks */ = {isa = PBXBuildFile; productRef = 2A32688F2C1B504B00CF1AAF /* Shortcut */; };
		2A3268932C1C580800CF1AAF /* Defaults in Frameworks */ = {isa = PBXBuildFile; productRef = 2A3268922C1C580800CF1AAF /* Defaults */; };
		2A3268952C1C580D00CF1AAF /* Defaults in Frameworks */ = {isa = PBXBuildFile; productRef = 2A3268942C1C580D00CF1AAF /* Defaults */; };
		2A33D07E1D1C75B8005977B9 /* SyntaxValidationView.swift in Sources */ = {isa = PBXBuildFile; fileRef = 2A33D07D1D1C75B8005977B9 /* SyntaxValidationView.swift */; };
		2A33D07F1D1C75B8005977B9 /* SyntaxValidationView.swift in Sources */ = {isa = PBXBuildFile; fileRef = 2A33D07D1D1C75B8005977B9 /* SyntaxValidationView.swift */; };
		2A341D1A281EE23C00B85CB6 /* UserActivity.swift in Sources */ = {isa = PBXBuildFile; fileRef = 2A341D19281EE23C00B85CB6 /* UserActivity.swift */; };
		2A341D1B281EE23C00B85CB6 /* UserActivity.swift in Sources */ = {isa = PBXBuildFile; fileRef = 2A341D19281EE23C00B85CB6 /* UserActivity.swift */; };
		2A3581981E597ECE00762AA5 /* MultipleReplace.swift in Sources */ = {isa = PBXBuildFile; fileRef = 2A3581971E597ECE00762AA5 /* MultipleReplace.swift */; };
		2A3581991E597ECE00762AA5 /* MultipleReplace.swift in Sources */ = {isa = PBXBuildFile; fileRef = 2A3581971E597ECE00762AA5 /* MultipleReplace.swift */; };
		2A359DFE1DAE93EE00FEF7AA /* NSWindow+Responder.swift in Sources */ = {isa = PBXBuildFile; fileRef = 2A359DFD1DAE93EE00FEF7AA /* NSWindow+Responder.swift */; };
		2A359DFF1DAE93EE00FEF7AA /* NSWindow+Responder.swift in Sources */ = {isa = PBXBuildFile; fileRef = 2A359DFD1DAE93EE00FEF7AA /* NSWindow+Responder.swift */; };
		2A3643E61E7C3D2400EA3CE8 /* ReplacementManager.swift in Sources */ = {isa = PBXBuildFile; fileRef = 2A3643E51E7C3D2400EA3CE8 /* ReplacementManager.swift */; };
		2A3643E71E7C3D2400EA3CE8 /* ReplacementManager.swift in Sources */ = {isa = PBXBuildFile; fileRef = 2A3643E51E7C3D2400EA3CE8 /* ReplacementManager.swift */; };
		2A36CE7C1FF654C000020702 /* NSTextView+Snippet.swift in Sources */ = {isa = PBXBuildFile; fileRef = 2A36CE7B1FF654C000020702 /* NSTextView+Snippet.swift */; };
		2A36CE7D1FF654C000020702 /* NSTextView+Snippet.swift in Sources */ = {isa = PBXBuildFile; fileRef = 2A36CE7B1FF654C000020702 /* NSTextView+Snippet.swift */; };
		2A36E36F2AF9ED0B00A73534 /* Sparkle.xcstrings in Resources */ = {isa = PBXBuildFile; fileRef = 2A36E3702AF9ED0B00A73534 /* Sparkle.xcstrings */; };
		2A3853682C1AF42C00C282C0 /* FilePermissions in Frameworks */ = {isa = PBXBuildFile; productRef = 2A3853672C1AF42C00C282C0 /* FilePermissions */; };
		2A38536A2C1AF43100C282C0 /* FilePermissions in Frameworks */ = {isa = PBXBuildFile; productRef = 2A3853692C1AF43100C282C0 /* FilePermissions */; };
		2A39AC472B8B5C9700E216C9 /* OutlineItem+AttributedString.swift in Sources */ = {isa = PBXBuildFile; fileRef = 2A39AC462B8B5C9700E216C9 /* OutlineItem+AttributedString.swift */; };
		2A39AC482B8B5C9700E216C9 /* OutlineItem+AttributedString.swift in Sources */ = {isa = PBXBuildFile; fileRef = 2A39AC462B8B5C9700E216C9 /* OutlineItem+AttributedString.swift */; };
		2A39AC812B8CDFC800E216C9 /* EncodingList.xcstrings in Resources */ = {isa = PBXBuildFile; fileRef = 2A39AC802B8CDFC800E216C9 /* EncodingList.xcstrings */; };
		2A39AC822B8CDFCA00E216C9 /* EncodingList.xcstrings in Resources */ = {isa = PBXBuildFile; fileRef = 2A39AC802B8CDFC800E216C9 /* EncodingList.xcstrings */; };
		2A39AC922B8CE40400E216C9 /* GoToLine.xcstrings in Resources */ = {isa = PBXBuildFile; fileRef = 2A39AC912B8CE40400E216C9 /* GoToLine.xcstrings */; };
		2A39AC932B8CE40400E216C9 /* GoToLine.xcstrings in Resources */ = {isa = PBXBuildFile; fileRef = 2A39AC912B8CE40400E216C9 /* GoToLine.xcstrings */; };
		2A39ACA82B8CE58100E216C9 /* LiveTextInsertion.xcstrings in Resources */ = {isa = PBXBuildFile; fileRef = 2A39ACA72B8CE58100E216C9 /* LiveTextInsertion.xcstrings */; };
		2A39ACA92B8CE58100E216C9 /* LiveTextInsertion.xcstrings in Resources */ = {isa = PBXBuildFile; fileRef = 2A39ACA72B8CE58100E216C9 /* LiveTextInsertion.xcstrings */; };
		2A39ACB92B8CE6DE00E216C9 /* CustomSurround.xcstrings in Resources */ = {isa = PBXBuildFile; fileRef = 2A39ACB82B8CE6DE00E216C9 /* CustomSurround.xcstrings */; };
		2A39ACBA2B8CE6DE00E216C9 /* CustomSurround.xcstrings in Resources */ = {isa = PBXBuildFile; fileRef = 2A39ACB82B8CE6DE00E216C9 /* CustomSurround.xcstrings */; };
		2A39ACD52B8CE97800E216C9 /* UnicodeInput.xcstrings in Resources */ = {isa = PBXBuildFile; fileRef = 2A39ACD42B8CE97700E216C9 /* UnicodeInput.xcstrings */; };
		2A39ACD62B8CE97800E216C9 /* UnicodeInput.xcstrings in Resources */ = {isa = PBXBuildFile; fileRef = 2A39ACD42B8CE97700E216C9 /* UnicodeInput.xcstrings */; };
		2A39ACE62B8CEAF800E216C9 /* OpenPanelAccessory.xcstrings in Resources */ = {isa = PBXBuildFile; fileRef = 2A39ACE52B8CEAF800E216C9 /* OpenPanelAccessory.xcstrings */; };
		2A39ACE72B8CEAF800E216C9 /* OpenPanelAccessory.xcstrings in Resources */ = {isa = PBXBuildFile; fileRef = 2A39ACE52B8CEAF800E216C9 /* OpenPanelAccessory.xcstrings */; };
		2A39ACF72B8CEBCE00E216C9 /* SavePanelAccessory.xcstrings in Resources */ = {isa = PBXBuildFile; fileRef = 2A39ACF62B8CEBCE00E216C9 /* SavePanelAccessory.xcstrings */; };
		2A39ACF82B8CEBCE00E216C9 /* SavePanelAccessory.xcstrings in Resources */ = {isa = PBXBuildFile; fileRef = 2A39ACF62B8CEBCE00E216C9 /* SavePanelAccessory.xcstrings */; };
		2A39ACF92B8CED8B00E216C9 /* CustomTabWidth.xcstrings in Resources */ = {isa = PBXBuildFile; fileRef = 2A39ACFB2B8CED8B00E216C9 /* CustomTabWidth.xcstrings */; };
		2A39ACFA2B8CED8B00E216C9 /* CustomTabWidth.xcstrings in Resources */ = {isa = PBXBuildFile; fileRef = 2A39ACFB2B8CED8B00E216C9 /* CustomTabWidth.xcstrings */; };
		2A39ACFC2B8CEE2F00E216C9 /* AddRemoveButton.xcstrings in Resources */ = {isa = PBXBuildFile; fileRef = 2A39ACFE2B8CEE2F00E216C9 /* AddRemoveButton.xcstrings */; };
		2A39ACFD2B8CEE2F00E216C9 /* AddRemoveButton.xcstrings in Resources */ = {isa = PBXBuildFile; fileRef = 2A39ACFE2B8CEE2F00E216C9 /* AddRemoveButton.xcstrings */; };
		2A3A19DF2068A76600516DE4 /* NSTextView+MultipleReplace.swift in Sources */ = {isa = PBXBuildFile; fileRef = 2A3A19DE2068A76600516DE4 /* NSTextView+MultipleReplace.swift */; };
		2A3A19E02068A76600516DE4 /* NSTextView+MultipleReplace.swift in Sources */ = {isa = PBXBuildFile; fileRef = 2A3A19DE2068A76600516DE4 /* NSTextView+MultipleReplace.swift */; };
		2A3A19E2206C9A0700516DE4 /* NSTextView+BracePair.swift in Sources */ = {isa = PBXBuildFile; fileRef = 2A3A19E1206C9A0700516DE4 /* NSTextView+BracePair.swift */; };
		2A3A19E3206C9A0700516DE4 /* NSTextView+BracePair.swift in Sources */ = {isa = PBXBuildFile; fileRef = 2A3A19E1206C9A0700516DE4 /* NSTextView+BracePair.swift */; };
		2A3A758E19E77C84001DAB88 /* Syntaxes in Resources */ = {isa = PBXBuildFile; fileRef = 2A3A758D19E77C84001DAB88 /* Syntaxes */; };
		2A3D63FB1E769DDF00F538E1 /* MultipleReplaceView.storyboard in Resources */ = {isa = PBXBuildFile; fileRef = 2A3D63F91E769DDF00F538E1 /* MultipleReplaceView.storyboard */; };
		2A3DEAF21CEB23F0007B7621 /* Themes in Resources */ = {isa = PBXBuildFile; fileRef = 2A7846DA18FE035E006BDF00 /* Themes */; };
		2A3E61BF27C3795B00C6E5B6 /* OptionalMenu.swift in Sources */ = {isa = PBXBuildFile; fileRef = 2A3E61BE27C3795B00C6E5B6 /* OptionalMenu.swift */; };
		2A3E61C027C3795B00C6E5B6 /* OptionalMenu.swift in Sources */ = {isa = PBXBuildFile; fileRef = 2A3E61BE27C3795B00C6E5B6 /* OptionalMenu.swift */; };
		2A3F18FA203270BE002F1CA7 /* UITests.swift in Sources */ = {isa = PBXBuildFile; fileRef = 2A3F18F9203270BE002F1CA7 /* UITests.swift */; };
		2A3F8F682429E04000CBBA89 /* DebouncerTests.swift in Sources */ = {isa = PBXBuildFile; fileRef = 2A3F8F672429E04000CBBA89 /* DebouncerTests.swift */; };
		2A40D28A2AA8AEF000402373 /* FindPanelOptionView.swift in Sources */ = {isa = PBXBuildFile; fileRef = 2A40D2892AA8AEF000402373 /* FindPanelOptionView.swift */; };
		2A40D28B2AA8AEF000402373 /* FindPanelOptionView.swift in Sources */ = {isa = PBXBuildFile; fileRef = 2A40D2892AA8AEF000402373 /* FindPanelOptionView.swift */; };
		2A41EC1A1DC4AD4A00F0C236 /* EditorTextView+TouchBar.swift in Sources */ = {isa = PBXBuildFile; fileRef = 2A41EC191DC4AD4A00F0C236 /* EditorTextView+TouchBar.swift */; };
		2A41EC1B1DC4AD4A00F0C236 /* EditorTextView+TouchBar.swift in Sources */ = {isa = PBXBuildFile; fileRef = 2A41EC191DC4AD4A00F0C236 /* EditorTextView+TouchBar.swift */; };
		2A4257A71D22E0660086DAAD /* EncodingManager.swift in Sources */ = {isa = PBXBuildFile; fileRef = 2A4257A61D22E0660086DAAD /* EncodingManager.swift */; };
		2A4257A81D22E0660086DAAD /* EncodingManager.swift in Sources */ = {isa = PBXBuildFile; fileRef = 2A4257A61D22E0660086DAAD /* EncodingManager.swift */; };
		2A4257B01D22FD490086DAAD /* ColorCodePanelController.swift in Sources */ = {isa = PBXBuildFile; fileRef = 2A4257AF1D22FD490086DAAD /* ColorCodePanelController.swift */; };
		2A4257B11D22FD490086DAAD /* ColorCodePanelController.swift in Sources */ = {isa = PBXBuildFile; fileRef = 2A4257AF1D22FD490086DAAD /* ColorCodePanelController.swift */; };
		2A4257B61D23153B0086DAAD /* UnicodeInputView.swift in Sources */ = {isa = PBXBuildFile; fileRef = 2A4257B51D23153B0086DAAD /* UnicodeInputView.swift */; };
		2A4257B71D23153B0086DAAD /* UnicodeInputView.swift in Sources */ = {isa = PBXBuildFile; fileRef = 2A4257B51D23153B0086DAAD /* UnicodeInputView.swift */; };
		2A4257B91D2392A40086DAAD /* EditorTextView+ColorCode.swift in Sources */ = {isa = PBXBuildFile; fileRef = 2A4257B81D2392A40086DAAD /* EditorTextView+ColorCode.swift */; };
		2A4257BA1D2392A40086DAAD /* EditorTextView+ColorCode.swift in Sources */ = {isa = PBXBuildFile; fileRef = 2A4257B81D2392A40086DAAD /* EditorTextView+ColorCode.swift */; };
		2A4257BC1D239F850086DAAD /* Invisible.swift in Sources */ = {isa = PBXBuildFile; fileRef = 2A4257BB1D239F850086DAAD /* Invisible.swift */; };
		2A4257BD1D239F850086DAAD /* Invisible.swift in Sources */ = {isa = PBXBuildFile; fileRef = 2A4257BB1D239F850086DAAD /* Invisible.swift */; };
		2A42823A2638DAEB00D03C5C /* CharacterInspectorView.swift in Sources */ = {isa = PBXBuildFile; fileRef = 2A4282392638DAEB00D03C5C /* CharacterInspectorView.swift */; };
		2A42823B2638DAEB00D03C5C /* CharacterInspectorView.swift in Sources */ = {isa = PBXBuildFile; fileRef = 2A4282392638DAEB00D03C5C /* CharacterInspectorView.swift */; };
		2A44321C219AC1F8008A0A6B /* SettingsTabViewController.swift in Sources */ = {isa = PBXBuildFile; fileRef = 2A44321B219AC1F8008A0A6B /* SettingsTabViewController.swift */; };
		2A44321D219AC1F8008A0A6B /* SettingsTabViewController.swift in Sources */ = {isa = PBXBuildFile; fileRef = 2A44321B219AC1F8008A0A6B /* SettingsTabViewController.swift */; };
		2A4682B21D2F6B580005410E /* FileDropItem.swift in Sources */ = {isa = PBXBuildFile; fileRef = 2A4682B11D2F6B580005410E /* FileDropItem.swift */; };
		2A4682B31D2F6B580005410E /* FileDropItem.swift in Sources */ = {isa = PBXBuildFile; fileRef = 2A4682B11D2F6B580005410E /* FileDropItem.swift */; };
		2A4714E32093A2D40093E27F /* SyntaxParser.swift in Sources */ = {isa = PBXBuildFile; fileRef = 2A4714E22093A2D40093E27F /* SyntaxParser.swift */; };
		2A4714E42093A2D40093E27F /* SyntaxParser.swift in Sources */ = {isa = PBXBuildFile; fileRef = 2A4714E22093A2D40093E27F /* SyntaxParser.swift */; };
		2A4714E6209630510093E27F /* OutlineExtractor.swift in Sources */ = {isa = PBXBuildFile; fileRef = 2A4714E5209630510093E27F /* OutlineExtractor.swift */; };
		2A4714E7209630510093E27F /* OutlineExtractor.swift in Sources */ = {isa = PBXBuildFile; fileRef = 2A4714E5209630510093E27F /* OutlineExtractor.swift */; };
		2A476CAE1D09C8C80088E37A /* URLExtensionsTests.swift in Sources */ = {isa = PBXBuildFile; fileRef = 2A476CAD1D09C8C80088E37A /* URLExtensionsTests.swift */; };
		2A476CB11D09D0500088E37A /* FontExtensionTests.swift in Sources */ = {isa = PBXBuildFile; fileRef = 2A476CB01D09D0500088E37A /* FontExtensionTests.swift */; };
		2A478F3F22BE743200AEA45E /* NSTextView+Ligature.swift in Sources */ = {isa = PBXBuildFile; fileRef = 2A478F3E22BE743200AEA45E /* NSTextView+Ligature.swift */; };
		2A478F4022BE743200AEA45E /* NSTextView+Ligature.swift in Sources */ = {isa = PBXBuildFile; fileRef = 2A478F3E22BE743200AEA45E /* NSTextView+Ligature.swift */; };
		2A47CD3821D340040094F62F /* NSValidatedUserInterfaceItem.swift in Sources */ = {isa = PBXBuildFile; fileRef = 2A47CD3721D340030094F62F /* NSValidatedUserInterfaceItem.swift */; };
		2A47CD3921D340040094F62F /* NSValidatedUserInterfaceItem.swift in Sources */ = {isa = PBXBuildFile; fileRef = 2A47CD3721D340030094F62F /* NSValidatedUserInterfaceItem.swift */; };
		2A484A39236579A7006FFD14 /* NSLayoutManager+ValidationIgnorable.swift in Sources */ = {isa = PBXBuildFile; fileRef = 2A484A38236579A7006FFD14 /* NSLayoutManager+ValidationIgnorable.swift */; };
		2A484A3A236579A7006FFD14 /* NSLayoutManager+ValidationIgnorable.swift in Sources */ = {isa = PBXBuildFile; fileRef = 2A484A38236579A7006FFD14 /* NSLayoutManager+ValidationIgnorable.swift */; };
		2A4AF76720759BE500C47606 /* RegexFindPanelTextView.swift in Sources */ = {isa = PBXBuildFile; fileRef = 2A4AF76620759BE500C47606 /* RegexFindPanelTextView.swift */; };
		2A4AF76820759BE500C47606 /* RegexFindPanelTextView.swift in Sources */ = {isa = PBXBuildFile; fileRef = 2A4AF76620759BE500C47606 /* RegexFindPanelTextView.swift */; };
		2A4CCBB41D45173000294067 /* EditorTextView+LineProcessing.swift in Sources */ = {isa = PBXBuildFile; fileRef = 2A4CCBB31D45173000294067 /* EditorTextView+LineProcessing.swift */; };
		2A4CCBB51D45173000294067 /* EditorTextView+LineProcessing.swift in Sources */ = {isa = PBXBuildFile; fileRef = 2A4CCBB31D45173000294067 /* EditorTextView+LineProcessing.swift */; };
		2A4D69291D40032300FBBD0B /* EncodingTests.swift in Sources */ = {isa = PBXBuildFile; fileRef = 2A18A5BC1C4A730D00BAD817 /* EncodingTests.swift */; };
		2A4E638020ADC45F0033CE63 /* NSBezierPath.swift in Sources */ = {isa = PBXBuildFile; fileRef = 2A4E637F20ADC45F0033CE63 /* NSBezierPath.swift */; };
		2A4E638120ADC45F0033CE63 /* NSBezierPath.swift in Sources */ = {isa = PBXBuildFile; fileRef = 2A4E637F20ADC45F0033CE63 /* NSBezierPath.swift */; };
		2A50AA62204D513500D10A10 /* FileAttributes.swift in Sources */ = {isa = PBXBuildFile; fileRef = 2A50AA61204D513500D10A10 /* FileAttributes.swift */; };
		2A50AA63204D513500D10A10 /* FileAttributes.swift in Sources */ = {isa = PBXBuildFile; fileRef = 2A50AA61204D513500D10A10 /* FileAttributes.swift */; };
		2A53F56727585A0E00ED16DF /* RegularExpressionReferenceView.swift in Sources */ = {isa = PBXBuildFile; fileRef = 2A53F56627585A0E00ED16DF /* RegularExpressionReferenceView.swift */; };
		2A53F56827585A0E00ED16DF /* RegularExpressionReferenceView.swift in Sources */ = {isa = PBXBuildFile; fileRef = 2A53F56627585A0E00ED16DF /* RegularExpressionReferenceView.swift */; };
		2A54BE2C1D40EB24000816B0 /* LineEndingTests.swift in Sources */ = {isa = PBXBuildFile; fileRef = 2A54BE2B1D40EB24000816B0 /* LineEndingTests.swift */; };
		2A55D5D82B7A728A0092DE48 /* AdvancedCharacterCount.xcstrings in Resources */ = {isa = PBXBuildFile; fileRef = 2A55D5D72B7A728A0092DE48 /* AdvancedCharacterCount.xcstrings */; };
		2A55D5D92B7A728A0092DE48 /* AdvancedCharacterCount.xcstrings in Resources */ = {isa = PBXBuildFile; fileRef = 2A55D5D72B7A728A0092DE48 /* AdvancedCharacterCount.xcstrings */; };
		2A55D5EA2B7A86190092DE48 /* IssueReport.swift in Sources */ = {isa = PBXBuildFile; fileRef = 2A55D5E92B7A86190092DE48 /* IssueReport.swift */; };
		2A55D5EB2B7A86190092DE48 /* IssueReport.swift in Sources */ = {isa = PBXBuildFile; fileRef = 2A55D5E92B7A86190092DE48 /* IssueReport.swift */; };
		2A57B98F294ED75900771696 /* RangedIntegerFormatStyle.swift in Sources */ = {isa = PBXBuildFile; fileRef = 2A57B98E294ED75900771696 /* RangedIntegerFormatStyle.swift */; };
		2A57B990294ED75900771696 /* RangedIntegerFormatStyle.swift in Sources */ = {isa = PBXBuildFile; fileRef = 2A57B98E294ED75900771696 /* RangedIntegerFormatStyle.swift */; };
		2A57B992294EDD9600771696 /* FormatStylesTests.swift in Sources */ = {isa = PBXBuildFile; fileRef = 2A57B991294EDD9600771696 /* FormatStylesTests.swift */; };
		2A59B7032957089A0094F03B /* LinkButton.swift in Sources */ = {isa = PBXBuildFile; fileRef = 2A59B7022957089A0094F03B /* LinkButton.swift */; };
		2A59B7042957089A0094F03B /* LinkButton.swift in Sources */ = {isa = PBXBuildFile; fileRef = 2A59B7022957089A0094F03B /* LinkButton.swift */; };
		2A5ADE841D2168FC00F6CE26 /* Collection.swift in Sources */ = {isa = PBXBuildFile; fileRef = 2A5ADE831D2168FC00F6CE26 /* Collection.swift */; };
		2A5ADE851D2168FC00F6CE26 /* Collection.swift in Sources */ = {isa = PBXBuildFile; fileRef = 2A5ADE831D2168FC00F6CE26 /* Collection.swift */; };
		2A5ADE881D216D4900F6CE26 /* NSColor+NamedColors.swift in Sources */ = {isa = PBXBuildFile; fileRef = 2A5ADE871D216D4900F6CE26 /* NSColor+NamedColors.swift */; };
		2A5ADE891D216D4900F6CE26 /* NSColor+NamedColors.swift in Sources */ = {isa = PBXBuildFile; fileRef = 2A5ADE871D216D4900F6CE26 /* NSColor+NamedColors.swift */; };
		2A5C00342814698000700CAE /* Collection+BinarySearch.swift in Sources */ = {isa = PBXBuildFile; fileRef = 2A5C00332814698000700CAE /* Collection+BinarySearch.swift */; };
		2A5C00352814698000700CAE /* Collection+BinarySearch.swift in Sources */ = {isa = PBXBuildFile; fileRef = 2A5C00332814698000700CAE /* Collection+BinarySearch.swift */; };
		2A5D130A1D1ED10400D38E6A /* ConsolePanelController.swift in Sources */ = {isa = PBXBuildFile; fileRef = 2A5D13091D1ED10400D38E6A /* ConsolePanelController.swift */; };
		2A5D130B1D1ED10400D38E6A /* ConsolePanelController.swift in Sources */ = {isa = PBXBuildFile; fileRef = 2A5D13091D1ED10400D38E6A /* ConsolePanelController.swift */; };
		2A5D13101D1EE66500D38E6A /* FindProgressView.swift in Sources */ = {isa = PBXBuildFile; fileRef = 2A5D130F1D1EE66500D38E6A /* FindProgressView.swift */; };
		2A5D13111D1EE66500D38E6A /* FindProgressView.swift in Sources */ = {isa = PBXBuildFile; fileRef = 2A5D130F1D1EE66500D38E6A /* FindProgressView.swift */; };
		2A5D13131D1EE8FF00D38E6A /* HUDView.swift in Sources */ = {isa = PBXBuildFile; fileRef = 2A5D13121D1EE8FF00D38E6A /* HUDView.swift */; };
		2A5D13141D1EE8FF00D38E6A /* HUDView.swift in Sources */ = {isa = PBXBuildFile; fileRef = 2A5D13121D1EE8FF00D38E6A /* HUDView.swift */; };
		2A5D13161D1EF5AA00D38E6A /* GoToLineView.swift in Sources */ = {isa = PBXBuildFile; fileRef = 2A5D13151D1EF5AA00D38E6A /* GoToLineView.swift */; };
		2A5D13171D1EF5AA00D38E6A /* GoToLineView.swift in Sources */ = {isa = PBXBuildFile; fileRef = 2A5D13151D1EF5AA00D38E6A /* GoToLineView.swift */; };
		2A5D13251D1F9D4100D38E6A /* StatableToolbarItem.swift in Sources */ = {isa = PBXBuildFile; fileRef = 2A5D13241D1F9D4000D38E6A /* StatableToolbarItem.swift */; };
		2A5D13261D1F9D4100D38E6A /* StatableToolbarItem.swift in Sources */ = {isa = PBXBuildFile; fileRef = 2A5D13241D1F9D4000D38E6A /* StatableToolbarItem.swift */; };
		2A5D132F1D1FACC900D38E6A /* FindPanelLayoutManager.swift in Sources */ = {isa = PBXBuildFile; fileRef = 2A5D132E1D1FACC900D38E6A /* FindPanelLayoutManager.swift */; };
		2A5D13301D1FACC900D38E6A /* FindPanelLayoutManager.swift in Sources */ = {isa = PBXBuildFile; fileRef = 2A5D132E1D1FACC900D38E6A /* FindPanelLayoutManager.swift */; };
		2A5D13321D1FB90300D38E6A /* FindPanelTextView.swift in Sources */ = {isa = PBXBuildFile; fileRef = 2A5D13311D1FB90300D38E6A /* FindPanelTextView.swift */; };
		2A5D13331D1FB90300D38E6A /* FindPanelTextView.swift in Sources */ = {isa = PBXBuildFile; fileRef = 2A5D13311D1FB90300D38E6A /* FindPanelTextView.swift */; };
		2A5D13351D1FC87900D38E6A /* FindPanelTextClipView.swift in Sources */ = {isa = PBXBuildFile; fileRef = 2A5D13341D1FC87900D38E6A /* FindPanelTextClipView.swift */; };
		2A5D13361D1FC87900D38E6A /* FindPanelTextClipView.swift in Sources */ = {isa = PBXBuildFile; fileRef = 2A5D13341D1FC87900D38E6A /* FindPanelTextClipView.swift */; };
		2A5D13381D1FCBDE00D38E6A /* FindPanelResultView.swift in Sources */ = {isa = PBXBuildFile; fileRef = 2A5D13371D1FCBDE00D38E6A /* FindPanelResultView.swift */; };
		2A5D13391D1FCBDE00D38E6A /* FindPanelResultView.swift in Sources */ = {isa = PBXBuildFile; fileRef = 2A5D13371D1FCBDE00D38E6A /* FindPanelResultView.swift */; };
		2A5D13421D1FE34F00D38E6A /* FindPanelFieldView.storyboard in Resources */ = {isa = PBXBuildFile; fileRef = 2A5D13401D1FE34F00D38E6A /* FindPanelFieldView.storyboard */; };
		2A5D13451D1FE66300D38E6A /* FindPanelButtonView.swift in Sources */ = {isa = PBXBuildFile; fileRef = 2A5D13441D1FE66300D38E6A /* FindPanelButtonView.swift */; };
		2A5D13461D1FE66300D38E6A /* FindPanelButtonView.swift in Sources */ = {isa = PBXBuildFile; fileRef = 2A5D13441D1FE66300D38E6A /* FindPanelButtonView.swift */; };
		2A5D13481D1FEF9900D38E6A /* FindPanelFieldView.swift in Sources */ = {isa = PBXBuildFile; fileRef = 2A5D13471D1FEF9900D38E6A /* FindPanelFieldView.swift */; };
		2A5D13491D1FEF9900D38E6A /* FindPanelFieldView.swift in Sources */ = {isa = PBXBuildFile; fileRef = 2A5D13471D1FEF9900D38E6A /* FindPanelFieldView.swift */; };
		2A5D134B1D1FF31900D38E6A /* FindPanelController.swift in Sources */ = {isa = PBXBuildFile; fileRef = 2A5D134A1D1FF31900D38E6A /* FindPanelController.swift */; };
		2A5D134C1D1FF31900D38E6A /* FindPanelController.swift in Sources */ = {isa = PBXBuildFile; fileRef = 2A5D134A1D1FF31900D38E6A /* FindPanelController.swift */; };
		2A5D2DC321908F4A006814D5 /* NSFont+Name.swift in Sources */ = {isa = PBXBuildFile; fileRef = 2A5D2DC221908F4A006814D5 /* NSFont+Name.swift */; };
		2A5D2DC421908F4A006814D5 /* NSFont+Name.swift in Sources */ = {isa = PBXBuildFile; fileRef = 2A5D2DC221908F4A006814D5 /* NSFont+Name.swift */; };
		2A5DCE4F1D185F1B00D5D74C /* CharacterField.swift in Sources */ = {isa = PBXBuildFile; fileRef = 2A5DCE4E1D185F1B00D5D74C /* CharacterField.swift */; };
		2A5DCE501D185F1B00D5D74C /* CharacterField.swift in Sources */ = {isa = PBXBuildFile; fileRef = 2A5DCE4E1D185F1B00D5D74C /* CharacterField.swift */; };
		2A5DCE861D1888D800D5D74C /* SyntaxMappingConflictView.swift in Sources */ = {isa = PBXBuildFile; fileRef = 2A5DCE851D1888D800D5D74C /* SyntaxMappingConflictView.swift */; };
		2A5DCE871D1888D800D5D74C /* SyntaxMappingConflictView.swift in Sources */ = {isa = PBXBuildFile; fileRef = 2A5DCE851D1888D800D5D74C /* SyntaxMappingConflictView.swift */; };
		2A5DCE8A1D18FFDB00D5D74C /* EncodingListView.swift in Sources */ = {isa = PBXBuildFile; fileRef = 2A5DCE881D18FFDB00D5D74C /* EncodingListView.swift */; };
		2A5E41052B0AEFBB00D5EA20 /* CommandBarView.swift in Sources */ = {isa = PBXBuildFile; fileRef = 2A5E41042B0AEFBB00D5EA20 /* CommandBarView.swift */; };
		2A5E41062B0AEFBB00D5EA20 /* CommandBarView.swift in Sources */ = {isa = PBXBuildFile; fileRef = 2A5E41042B0AEFBB00D5EA20 /* CommandBarView.swift */; };
		2A5E41082B0AF62100D5EA20 /* CommandBarWindowController.swift in Sources */ = {isa = PBXBuildFile; fileRef = 2A5E41072B0AF62100D5EA20 /* CommandBarWindowController.swift */; };
		2A5E41092B0AF62100D5EA20 /* CommandBarWindowController.swift in Sources */ = {isa = PBXBuildFile; fileRef = 2A5E41072B0AF62100D5EA20 /* CommandBarWindowController.swift */; };
		2A5E410B2B0B559300D5EA20 /* ActionCommand.swift in Sources */ = {isa = PBXBuildFile; fileRef = 2A5E410A2B0B559300D5EA20 /* ActionCommand.swift */; };
		2A5E410C2B0B559400D5EA20 /* ActionCommand.swift in Sources */ = {isa = PBXBuildFile; fileRef = 2A5E410A2B0B559300D5EA20 /* ActionCommand.swift */; };
		2A5E6FC12A72342700E33EA7 /* UnicodeNormalization.xcstrings in Resources */ = {isa = PBXBuildFile; fileRef = 2A5E6FC02A72342700E33EA7 /* UnicodeNormalization.xcstrings */; };
		2A5E6FC22A72342700E33EA7 /* UnicodeNormalization.xcstrings in Resources */ = {isa = PBXBuildFile; fileRef = 2A5E6FC02A72342700E33EA7 /* UnicodeNormalization.xcstrings */; };
		2A5E6FC42A723CEA00E33EA7 /* InfoPlist.xcstrings in Resources */ = {isa = PBXBuildFile; fileRef = 2A5E6FC32A723CE900E33EA7 /* InfoPlist.xcstrings */; };
		2A5E6FC52A723CEA00E33EA7 /* InfoPlist.xcstrings in Resources */ = {isa = PBXBuildFile; fileRef = 2A5E6FC32A723CE900E33EA7 /* InfoPlist.xcstrings */; };
		2A5E6FC72A723F3C00E33EA7 /* ServicesMenu.xcstrings in Resources */ = {isa = PBXBuildFile; fileRef = 2A5E6FC62A723F3C00E33EA7 /* ServicesMenu.xcstrings */; };
		2A5E6FC82A723F3C00E33EA7 /* ServicesMenu.xcstrings in Resources */ = {isa = PBXBuildFile; fileRef = 2A5E6FC62A723F3C00E33EA7 /* ServicesMenu.xcstrings */; };
		2A5EDDBB241B649C00A07810 /* moof.textClipping in Resources */ = {isa = PBXBuildFile; fileRef = 2A5EDDBA241B649C00A07810 /* moof.textClipping */; };
		2A5EDDBD241B64EB00A07810 /* TextClippingTests.swift in Sources */ = {isa = PBXBuildFile; fileRef = 2A5EDDBC241B64EB00A07810 /* TextClippingTests.swift */; };
		2A63A9D824E8C8F70017ACBB /* OutlinePicker.swift in Sources */ = {isa = PBXBuildFile; fileRef = 2A63A9D724E8C8F70017ACBB /* OutlinePicker.swift */; };
		2A63A9D924E8C8F70017ACBB /* OutlinePicker.swift in Sources */ = {isa = PBXBuildFile; fileRef = 2A63A9D724E8C8F70017ACBB /* OutlinePicker.swift */; };
		2A63CEC41D0B06D800ED8186 /* SyntaxTests.swift in Sources */ = {isa = PBXBuildFile; fileRef = 2A63CEC31D0B06D800ED8186 /* SyntaxTests.swift */; };
		2A63CEC91D0B0D4600ED8186 /* Syntaxes in Resources */ = {isa = PBXBuildFile; fileRef = 2A3A758D19E77C84001DAB88 /* Syntaxes */; };
		2A63CECB1D0B0E7800ED8186 /* sample.html in Resources */ = {isa = PBXBuildFile; fileRef = 2A63CECA1D0B0E7800ED8186 /* sample.html */; };
		2A63FBE31D1D90E70081C84E /* ThemeView.swift in Sources */ = {isa = PBXBuildFile; fileRef = 2A63FBE21D1D90E70081C84E /* ThemeView.swift */; };
		2A63FBE41D1D90E70081C84E /* ThemeView.swift in Sources */ = {isa = PBXBuildFile; fileRef = 2A63FBE21D1D90E70081C84E /* ThemeView.swift */; };
		2A6416A31D2F9F7200FA9E1A /* LineNumberView.swift in Sources */ = {isa = PBXBuildFile; fileRef = 2A6416A21D2F9F7200FA9E1A /* LineNumberView.swift */; };
		2A6416A41D2F9F7200FA9E1A /* LineNumberView.swift in Sources */ = {isa = PBXBuildFile; fileRef = 2A6416A21D2F9F7200FA9E1A /* LineNumberView.swift */; };
		2A64F2421D256FCB001B229F /* KeyBindingManager.swift in Sources */ = {isa = PBXBuildFile; fileRef = 2A64F2411D256FCB001B229F /* KeyBindingManager.swift */; };
		2A64F2431D256FCB001B229F /* KeyBindingManager.swift in Sources */ = {isa = PBXBuildFile; fileRef = 2A64F2411D256FCB001B229F /* KeyBindingManager.swift */; };
		2A64F2451D259E49001B229F /* SnippetManager.swift in Sources */ = {isa = PBXBuildFile; fileRef = 2A64F2441D259E49001B229F /* SnippetManager.swift */; };
		2A64F2461D259E49001B229F /* SnippetManager.swift in Sources */ = {isa = PBXBuildFile; fileRef = 2A64F2441D259E49001B229F /* SnippetManager.swift */; };
		2A64F2481D26327C001B229F /* Shortcut+Error.swift in Sources */ = {isa = PBXBuildFile; fileRef = 2A64F2471D26327C001B229F /* Shortcut+Error.swift */; };
		2A64F2491D26327C001B229F /* Shortcut+Error.swift in Sources */ = {isa = PBXBuildFile; fileRef = 2A64F2471D26327C001B229F /* Shortcut+Error.swift */; };
		2A64F24B1D26615A001B229F /* KeyBindingItem.swift in Sources */ = {isa = PBXBuildFile; fileRef = 2A64F24A1D26615A001B229F /* KeyBindingItem.swift */; };
		2A64F24C1D26615A001B229F /* KeyBindingItem.swift in Sources */ = {isa = PBXBuildFile; fileRef = 2A64F24A1D26615A001B229F /* KeyBindingItem.swift */; };
		2A6566E92B73BBB400008669 /* SyntaxEditor.xcstrings in Resources */ = {isa = PBXBuildFile; fileRef = 2AA6E0B82B744FF300E536F8 /* SyntaxEditor.xcstrings */; };
		2A65EC262B80C01B008096C5 /* FontPicker.swift in Sources */ = {isa = PBXBuildFile; fileRef = 2A65EC252B80C01B008096C5 /* FontPicker.swift */; };
		2A65EC272B80C01B008096C5 /* FontPicker.swift in Sources */ = {isa = PBXBuildFile; fileRef = 2A65EC252B80C01B008096C5 /* FontPicker.swift */; };
		2A65EC2A2B80C168008096C5 /* AppearanceSettingsView.swift in Sources */ = {isa = PBXBuildFile; fileRef = 2A65EC292B80C168008096C5 /* AppearanceSettingsView.swift */; };
		2A65EC2B2B80C168008096C5 /* AppearanceSettingsView.swift in Sources */ = {isa = PBXBuildFile; fileRef = 2A65EC292B80C168008096C5 /* AppearanceSettingsView.swift */; };
		2A65EC3B2B80C667008096C5 /* ThemeEditor.xcstrings in Resources */ = {isa = PBXBuildFile; fileRef = 2A65EC3A2B80C667008096C5 /* ThemeEditor.xcstrings */; };
		2A65EC3C2B80C667008096C5 /* ThemeEditor.xcstrings in Resources */ = {isa = PBXBuildFile; fileRef = 2A65EC3A2B80C667008096C5 /* ThemeEditor.xcstrings */; };
		2A685F6A2027729000A130A4 /* NSAppleEventManager+Additions.swift in Sources */ = {isa = PBXBuildFile; fileRef = 2A685F692027729000A130A4 /* NSAppleEventManager+Additions.swift */; };
		2A685F6B2027729000A130A4 /* NSAppleEventManager+Additions.swift in Sources */ = {isa = PBXBuildFile; fileRef = 2A685F692027729000A130A4 /* NSAppleEventManager+Additions.swift */; };
		2A68722F288A5C44006D6B41 /* DraggableHostingView.swift in Sources */ = {isa = PBXBuildFile; fileRef = 2A68722E288A5C44006D6B41 /* DraggableHostingView.swift */; };
		2A687230288A5C44006D6B41 /* DraggableHostingView.swift in Sources */ = {isa = PBXBuildFile; fileRef = 2A68722E288A5C44006D6B41 /* DraggableHostingView.swift */; };
		2A6876A82963DE38006257A6 /* TextFinderSettings.swift in Sources */ = {isa = PBXBuildFile; fileRef = 2A6876A72963DE38006257A6 /* TextFinderSettings.swift */; };
		2A6876A92963DE38006257A6 /* TextFinderSettings.swift in Sources */ = {isa = PBXBuildFile; fileRef = 2A6876A72963DE38006257A6 /* TextFinderSettings.swift */; };
		2A6876AB29641547006257A6 /* MultipleReplacePanelController.swift in Sources */ = {isa = PBXBuildFile; fileRef = 2A6876AA29641547006257A6 /* MultipleReplacePanelController.swift */; };
		2A6876AC29641547006257A6 /* MultipleReplacePanelController.swift in Sources */ = {isa = PBXBuildFile; fileRef = 2A6876AA29641547006257A6 /* MultipleReplacePanelController.swift */; };
		2A6C8E3221E1187A003966ED /* EditorTextView+CursorMovement.swift in Sources */ = {isa = PBXBuildFile; fileRef = 2A6C8E3121E1187A003966ED /* EditorTextView+CursorMovement.swift */; };
		2A6C8E3321E1187A003966ED /* EditorTextView+CursorMovement.swift in Sources */ = {isa = PBXBuildFile; fileRef = 2A6C8E3121E1187A003966ED /* EditorTextView+CursorMovement.swift */; };
		2A6E3F3D19B5218300A63E97 /* CotEditor.help in Resources */ = {isa = PBXBuildFile; fileRef = 2A6E3F3C19B5218300A63E97 /* CotEditor.help */; };
		2A6F0D551B5500E100C2D03C /* Assets.xcassets in Resources */ = {isa = PBXBuildFile; fileRef = 2A1EB5C319AD469500C1E37E /* Assets.xcassets */; };
		2A6F0D561B5500E100C2D03C /* Syntaxes in Resources */ = {isa = PBXBuildFile; fileRef = 2A3A758D19E77C84001DAB88 /* Syntaxes */; };
		2A6F0D571B5500E100C2D03C /* Themes in Resources */ = {isa = PBXBuildFile; fileRef = 2A7846DA18FE035E006BDF00 /* Themes */; };
		2A6F0D591B5500E100C2D03C /* CotEditor.sdef in Resources */ = {isa = PBXBuildFile; fileRef = 2A75ACCA19E86DDB00444894 /* CotEditor.sdef */; };
		2A6F0D5A1B5500E100C2D03C /* CotEditor.help in Resources */ = {isa = PBXBuildFile; fileRef = 2A6E3F3C19B5218300A63E97 /* CotEditor.help */; };
		2A6F0D5B1B5500E100C2D03C /* SyntaxMap.json in Resources */ = {isa = PBXBuildFile; fileRef = 2A2179F51A07093B002C4AB1 /* SyntaxMap.json */; };
		2A6FD9D11D38933100A59784 /* EditorTextViewController.swift in Sources */ = {isa = PBXBuildFile; fileRef = 2A6FD9D01D38933100A59784 /* EditorTextViewController.swift */; };
		2A6FD9D21D38933100A59784 /* EditorTextViewController.swift in Sources */ = {isa = PBXBuildFile; fileRef = 2A6FD9D01D38933100A59784 /* EditorTextViewController.swift */; };
		2A6FD9DA1D38F93100A59784 /* EditorTextView+Indenting.swift in Sources */ = {isa = PBXBuildFile; fileRef = 2A6FD9D71D38C94100A59784 /* EditorTextView+Indenting.swift */; };
		2A6FD9DB1D38F93300A59784 /* EditorTextView+Indenting.swift in Sources */ = {isa = PBXBuildFile; fileRef = 2A6FD9D71D38C94100A59784 /* EditorTextView+Indenting.swift */; };
		2A6FD9E71D394F5900A59784 /* LayoutManager.swift in Sources */ = {isa = PBXBuildFile; fileRef = 2A6FD9E61D394F5900A59784 /* LayoutManager.swift */; };
		2A6FD9E81D394F5900A59784 /* LayoutManager.swift in Sources */ = {isa = PBXBuildFile; fileRef = 2A6FD9E61D394F5900A59784 /* LayoutManager.swift */; };
		2A6FD9EA1D3A819500A59784 /* EditorTextView+Commenting.swift in Sources */ = {isa = PBXBuildFile; fileRef = 2A6FD9E91D3A819500A59784 /* EditorTextView+Commenting.swift */; };
		2A6FD9EB1D3A819500A59784 /* EditorTextView+Commenting.swift in Sources */ = {isa = PBXBuildFile; fileRef = 2A6FD9E91D3A819500A59784 /* EditorTextView+Commenting.swift */; };
		2A6FD9ED1D3A85D700A59784 /* NSString.swift in Sources */ = {isa = PBXBuildFile; fileRef = 2A6FD9EC1D3A85D700A59784 /* NSString.swift */; };
		2A6FD9EE1D3A85D700A59784 /* NSString.swift in Sources */ = {isa = PBXBuildFile; fileRef = 2A6FD9EC1D3A85D700A59784 /* NSString.swift */; };
		2A6FD9F61D3AE29E00A59784 /* Syntax.swift in Sources */ = {isa = PBXBuildFile; fileRef = 2A6FD9F51D3AE29E00A59784 /* Syntax.swift */; };
		2A6FD9F71D3AE29E00A59784 /* Syntax.swift in Sources */ = {isa = PBXBuildFile; fileRef = 2A6FD9F51D3AE29E00A59784 /* Syntax.swift */; };
		2A719F6623CD92370026F877 /* FuzzyRangeTests.swift in Sources */ = {isa = PBXBuildFile; fileRef = 2A719F6523CD92370026F877 /* FuzzyRangeTests.swift */; };
		2A71BC7B1DDC50530085AE1C /* DocumentViewController+TouchBar.swift in Sources */ = {isa = PBXBuildFile; fileRef = 2A71BC7A1DDC50530085AE1C /* DocumentViewController+TouchBar.swift */; };
		2A71BC7C1DDC50530085AE1C /* DocumentViewController+TouchBar.swift in Sources */ = {isa = PBXBuildFile; fileRef = 2A71BC7A1DDC50530085AE1C /* DocumentViewController+TouchBar.swift */; };
		2A71BC7E1DDC70A80085AE1C /* NSImage.swift in Sources */ = {isa = PBXBuildFile; fileRef = 2A71BC7D1DDC70A80085AE1C /* NSImage.swift */; };
		2A71BC7F1DDC70A80085AE1C /* NSImage.swift in Sources */ = {isa = PBXBuildFile; fileRef = 2A71BC7D1DDC70A80085AE1C /* NSImage.swift */; };
		2A72DA10209B778B005242B9 /* NSTextView+MultiCursor.swift in Sources */ = {isa = PBXBuildFile; fileRef = 2A72DA0F209B778B005242B9 /* NSTextView+MultiCursor.swift */; };
		2A72DA11209B778B005242B9 /* NSTextView+MultiCursor.swift in Sources */ = {isa = PBXBuildFile; fileRef = 2A72DA0F209B778B005242B9 /* NSTextView+MultiCursor.swift */; };
		2A733E8920BBB4AC0090D7CB /* String+Case.swift in Sources */ = {isa = PBXBuildFile; fileRef = 2A733E8820BBB4AC0090D7CB /* String+Case.swift */; };
		2A733E8A20BBB4AC0090D7CB /* String+Case.swift in Sources */ = {isa = PBXBuildFile; fileRef = 2A733E8820BBB4AC0090D7CB /* String+Case.swift */; };
		2A73B9332A8F6620002F3A16 /* RegexTextField.swift in Sources */ = {isa = PBXBuildFile; fileRef = 2A73B9322A8F6620002F3A16 /* RegexTextField.swift */; };
		2A73B9342A8F6620002F3A16 /* RegexTextField.swift in Sources */ = {isa = PBXBuildFile; fileRef = 2A73B9322A8F6620002F3A16 /* RegexTextField.swift */; };
		2A7470692B12FA5700669A7B /* NSTextStorage+TextView.swift in Sources */ = {isa = PBXBuildFile; fileRef = 2A7470682B12FA5700669A7B /* NSTextStorage+TextView.swift */; };
		2A74706A2B12FA5700669A7B /* NSTextStorage+TextView.swift in Sources */ = {isa = PBXBuildFile; fileRef = 2A7470682B12FA5700669A7B /* NSTextStorage+TextView.swift */; };
		2A75ACCB19E86DDB00444894 /* CotEditor.sdef in Resources */ = {isa = PBXBuildFile; fileRef = 2A75ACCA19E86DDB00444894 /* CotEditor.sdef */; };
		2A7646EC1D49035500350674 /* SettingFileManaging.swift in Sources */ = {isa = PBXBuildFile; fileRef = 2A7646E91D48ECD100350674 /* SettingFileManaging.swift */; };
		2A7646ED1D49035500350674 /* SettingFileManaging.swift in Sources */ = {isa = PBXBuildFile; fileRef = 2A7646E91D48ECD100350674 /* SettingFileManaging.swift */; };
		2A7725641D50401300A53C09 /* SyntaxObject+Validation.swift in Sources */ = {isa = PBXBuildFile; fileRef = 2A7725631D50401300A53C09 /* SyntaxObject+Validation.swift */; };
		2A7725651D50401300A53C09 /* SyntaxObject+Validation.swift in Sources */ = {isa = PBXBuildFile; fileRef = 2A7725631D50401300A53C09 /* SyntaxObject+Validation.swift */; };
		2A78BFA41D1B02ED00A583D2 /* WindowSettingsView.swift in Sources */ = {isa = PBXBuildFile; fileRef = 2A78BFA31D1B02ED00A583D2 /* WindowSettingsView.swift */; };
		2A78BFA51D1B02ED00A583D2 /* WindowSettingsView.swift in Sources */ = {isa = PBXBuildFile; fileRef = 2A78BFA31D1B02ED00A583D2 /* WindowSettingsView.swift */; };
		2A78BFA71D1B05FB00A583D2 /* GeneralSettingsView.swift in Sources */ = {isa = PBXBuildFile; fileRef = 2A78BFA61D1B05FB00A583D2 /* GeneralSettingsView.swift */; };
		2A78BFA81D1B05FB00A583D2 /* GeneralSettingsView.swift in Sources */ = {isa = PBXBuildFile; fileRef = 2A78BFA61D1B05FB00A583D2 /* GeneralSettingsView.swift */; };
		2A78BFB31D1B240900A583D2 /* UpdaterManager.swift in Sources */ = {isa = PBXBuildFile; fileRef = 2A78BFB21D1B240900A583D2 /* UpdaterManager.swift */; };
		2A78BFBC1D1B376000A583D2 /* ServicesProvider.swift in Sources */ = {isa = PBXBuildFile; fileRef = 2A78BFBB1D1B376000A583D2 /* ServicesProvider.swift */; };
		2A78BFBD1D1B376000A583D2 /* ServicesProvider.swift in Sources */ = {isa = PBXBuildFile; fileRef = 2A78BFBB1D1B376000A583D2 /* ServicesProvider.swift */; };
		2A7B279924E435FE00F02304 /* OutlineTests.swift in Sources */ = {isa = PBXBuildFile; fileRef = 2A7B279824E435FE00F02304 /* OutlineTests.swift */; };
		2A7C92FC29FD64A8008343C8 /* DefaultKey+FontType.swift in Sources */ = {isa = PBXBuildFile; fileRef = 2A7C92FB29FD64A8008343C8 /* DefaultKey+FontType.swift */; };
		2A7C92FD29FD64A8008343C8 /* DefaultKey+FontType.swift in Sources */ = {isa = PBXBuildFile; fileRef = 2A7C92FB29FD64A8008343C8 /* DefaultKey+FontType.swift */; };
		2A7E06E82C1A745400E5396D /* CharacterInfo in Frameworks */ = {isa = PBXBuildFile; productRef = 2A7E06E72C1A745400E5396D /* CharacterInfo */; };
		2A7E06EA2C1A745E00E5396D /* CharacterInfo in Frameworks */ = {isa = PBXBuildFile; productRef = 2A7E06E92C1A745E00E5396D /* CharacterInfo */; };
		2A7F4DFF2871F46D0029CE66 /* PrintPanelAccessory.storyboard in Resources */ = {isa = PBXBuildFile; fileRef = 2A7F4E022871F46D0029CE66 /* PrintPanelAccessory.storyboard */; };
		2A7F4E002871F46D0029CE66 /* PrintPanelAccessory.storyboard in Resources */ = {isa = PBXBuildFile; fileRef = 2A7F4E022871F46D0029CE66 /* PrintPanelAccessory.storyboard */; };
		2A7FCC46280A367C0070EAB3 /* ValueRange.swift in Sources */ = {isa = PBXBuildFile; fileRef = 2A7FCC45280A367C0070EAB3 /* ValueRange.swift */; };
		2A7FCC47280A367C0070EAB3 /* ValueRange.swift in Sources */ = {isa = PBXBuildFile; fileRef = 2A7FCC45280A367C0070EAB3 /* ValueRange.swift */; };
		2A7FEF0B2B90B05C0042BEFF /* FilterField.xcstrings in Resources */ = {isa = PBXBuildFile; fileRef = 2A7FEF0A2B90B05C0042BEFF /* FilterField.xcstrings */; };
		2A7FEF0C2B90B05C0042BEFF /* FilterField.xcstrings in Resources */ = {isa = PBXBuildFile; fileRef = 2A7FEF0A2B90B05C0042BEFF /* FilterField.xcstrings */; };
		2A80BE8D27FFA61700D2F7FF /* LineEndingScanner.swift in Sources */ = {isa = PBXBuildFile; fileRef = 2A80BE8C27FFA61700D2F7FF /* LineEndingScanner.swift */; };
		2A80BE8E27FFA61700D2F7FF /* LineEndingScanner.swift in Sources */ = {isa = PBXBuildFile; fileRef = 2A80BE8C27FFA61700D2F7FF /* LineEndingScanner.swift */; };
		2A80BE9227FFFA8900D2F7FF /* LineEndingScannerTests.swift in Sources */ = {isa = PBXBuildFile; fileRef = 2A80BE8F27FFFA8900D2F7FF /* LineEndingScannerTests.swift */; };
		2A8321742980C41600F87D35 /* Image+Status.swift in Sources */ = {isa = PBXBuildFile; fileRef = 2A8321732980C41600F87D35 /* Image+Status.swift */; };
		2A8321752980C41600F87D35 /* Image+Status.swift in Sources */ = {isa = PBXBuildFile; fileRef = 2A8321732980C41600F87D35 /* Image+Status.swift */; };
		2A836D9F2AB1528700B4D458 /* ModeSettingsView.swift in Sources */ = {isa = PBXBuildFile; fileRef = 2A836D9E2AB1528700B4D458 /* ModeSettingsView.swift */; };
		2A836DA02AB1528700B4D458 /* ModeSettingsView.swift in Sources */ = {isa = PBXBuildFile; fileRef = 2A836D9E2AB1528700B4D458 /* ModeSettingsView.swift */; };
		2A836F801D572A5D0044E8EC /* Main.storyboard in Resources */ = {isa = PBXBuildFile; fileRef = 2A836F7E1D572A5D0044E8EC /* Main.storyboard */; };
		2A836F811D572A5D0044E8EC /* Main.storyboard in Resources */ = {isa = PBXBuildFile; fileRef = 2A836F7E1D572A5D0044E8EC /* Main.storyboard */; };
		2A885E331D5C3A1B00288723 /* Comparable.swift in Sources */ = {isa = PBXBuildFile; fileRef = 2A885E321D5C3A1B00288723 /* Comparable.swift */; };
		2A885E341D5C3A1B00288723 /* Comparable.swift in Sources */ = {isa = PBXBuildFile; fileRef = 2A885E321D5C3A1B00288723 /* Comparable.swift */; };
		2A89160C2394B87100AC13EE /* NSLayoutManagerTests.swift in Sources */ = {isa = PBXBuildFile; fileRef = 2A89160B2394B87100AC13EE /* NSLayoutManagerTests.swift */; };
		2A8961921DB76A3400E9E0EC /* MainMenu.swift in Sources */ = {isa = PBXBuildFile; fileRef = 2A8961911DB76A3400E9E0EC /* MainMenu.swift */; };
		2A8961931DB76A3400E9E0EC /* MainMenu.swift in Sources */ = {isa = PBXBuildFile; fileRef = 2A8961911DB76A3400E9E0EC /* MainMenu.swift */; };
		2A8C338F1D3E1C040005B0B7 /* IncompatibleCharacter.swift in Sources */ = {isa = PBXBuildFile; fileRef = 2A8C338E1D3E1C040005B0B7 /* IncompatibleCharacter.swift */; };
		2A8C33901D3E1C040005B0B7 /* IncompatibleCharacter.swift in Sources */ = {isa = PBXBuildFile; fileRef = 2A8C338E1D3E1C040005B0B7 /* IncompatibleCharacter.swift */; };
		2A8DA9441D286C53003D0C4B /* ScriptManager.swift in Sources */ = {isa = PBXBuildFile; fileRef = 2A8DA9431D286C53003D0C4B /* ScriptManager.swift */; };
		2A8DA9451D286C53003D0C4B /* ScriptManager.swift in Sources */ = {isa = PBXBuildFile; fileRef = 2A8DA9431D286C53003D0C4B /* ScriptManager.swift */; };
		2A8DA9471D28ED93003D0C4B /* URL.swift in Sources */ = {isa = PBXBuildFile; fileRef = 2A8DA9461D28ED93003D0C4B /* URL.swift */; };
		2A8DA9481D28ED93003D0C4B /* URL.swift in Sources */ = {isa = PBXBuildFile; fileRef = 2A8DA9461D28ED93003D0C4B /* URL.swift */; };
		2A8E47E2299A2314006A40D8 /* EditedRangeSet.swift in Sources */ = {isa = PBXBuildFile; fileRef = 2A8E47E1299A2314006A40D8 /* EditedRangeSet.swift */; };
		2A8E47E3299A2314006A40D8 /* EditedRangeSet.swift in Sources */ = {isa = PBXBuildFile; fileRef = 2A8E47E1299A2314006A40D8 /* EditedRangeSet.swift */; };
		2A8E47E5299A2401006A40D8 /* EditedRangeSetTests.swift in Sources */ = {isa = PBXBuildFile; fileRef = 2A8E47E4299A2401006A40D8 /* EditedRangeSetTests.swift */; };
		2A8E47E7299B2F5C006A40D8 /* NSRangeTests.swift in Sources */ = {isa = PBXBuildFile; fileRef = 2A8E47E6299B2F5C006A40D8 /* NSRangeTests.swift */; };
		2A8E47E9299C6064006A40D8 /* NSRange.swift in Sources */ = {isa = PBXBuildFile; fileRef = 2A8E47E8299C6064006A40D8 /* NSRange.swift */; };
		2A8E47EA299C6064006A40D8 /* NSRange.swift in Sources */ = {isa = PBXBuildFile; fileRef = 2A8E47E8299C6064006A40D8 /* NSRange.swift */; };
		2A8EAE3E2BA3B15D00448875 /* Credits.json in Resources */ = {isa = PBXBuildFile; fileRef = 2A8EAE3D2BA3B15D00448875 /* Credits.json */; };
		2A8EAE3F2BA3B15D00448875 /* Credits.json in Resources */ = {isa = PBXBuildFile; fileRef = 2A8EAE3D2BA3B15D00448875 /* Credits.json */; };
		2A8EAE412BA3C3DC00448875 /* AboutView.swift in Sources */ = {isa = PBXBuildFile; fileRef = 2A8EAE402BA3C3DC00448875 /* AboutView.swift */; };
		2A8EAE422BA3C3DC00448875 /* AboutView.swift in Sources */ = {isa = PBXBuildFile; fileRef = 2A8EAE402BA3C3DC00448875 /* AboutView.swift */; };
		2A8EAE562BA7E2BE00448875 /* Licenses in Resources */ = {isa = PBXBuildFile; fileRef = 2A8EAE552BA7E2BE00448875 /* Licenses */; };
		2A8EAE572BA7E2BE00448875 /* Licenses in Resources */ = {isa = PBXBuildFile; fileRef = 2A8EAE552BA7E2BE00448875 /* Licenses */; };
		2A8EF014241F0A8A001BDBC0 /* StringLineProcessingTests.swift in Sources */ = {isa = PBXBuildFile; fileRef = 2A8EF013241F0A8A001BDBC0 /* StringLineProcessingTests.swift */; };
		2A9003B9267715E600EC766F /* NSApplication.swift in Sources */ = {isa = PBXBuildFile; fileRef = 2A9003B8267715E500EC766F /* NSApplication.swift */; };
		2A9003BA267715E600EC766F /* NSApplication.swift in Sources */ = {isa = PBXBuildFile; fileRef = 2A9003B8267715E500EC766F /* NSApplication.swift */; };
		2A902A9D2B86DC140053FC96 /* KeyBindingsSettings.xcstrings in Resources */ = {isa = PBXBuildFile; fileRef = 2A1E7DCB2B889A1F004F0C07 /* KeyBindingsSettings.xcstrings */; };
		2A902B9A236E3AA600A6A9BB /* StringCommentingTests.swift in Sources */ = {isa = PBXBuildFile; fileRef = 2A902B99236E3AA600A6A9BB /* StringCommentingTests.swift */; };
		2A9082E21D32456300228F50 /* NSTextView+Layout.swift in Sources */ = {isa = PBXBuildFile; fileRef = 2A9082E11D32456300228F50 /* NSTextView+Layout.swift */; };
		2A9082E31D32456300228F50 /* NSTextView+Layout.swift in Sources */ = {isa = PBXBuildFile; fileRef = 2A9082E11D32456300228F50 /* NSTextView+Layout.swift */; };
		2A9082E51D324D9A00228F50 /* Geometry.swift in Sources */ = {isa = PBXBuildFile; fileRef = 2A9082E41D324D9A00228F50 /* Geometry.swift */; };
		2A9082E61D324D9A00228F50 /* Geometry.swift in Sources */ = {isa = PBXBuildFile; fileRef = 2A9082E41D324D9A00228F50 /* Geometry.swift */; };
		2A9082E91D32539A00228F50 /* EditorTextView+Scaling.swift in Sources */ = {isa = PBXBuildFile; fileRef = 2A9082E81D32539A00228F50 /* EditorTextView+Scaling.swift */; };
		2A9082EA1D32539A00228F50 /* EditorTextView+Scaling.swift in Sources */ = {isa = PBXBuildFile; fileRef = 2A9082E81D32539A00228F50 /* EditorTextView+Scaling.swift */; };
		2A9082EF1D325ED900228F50 /* GeometryTests.swift in Sources */ = {isa = PBXBuildFile; fileRef = 2A9082EE1D325ED900228F50 /* GeometryTests.swift */; };
		2A9082F21D32A9B500228F50 /* ThemeManager.swift in Sources */ = {isa = PBXBuildFile; fileRef = 2A9082F11D32A9B500228F50 /* ThemeManager.swift */; };
		2A9082F31D32A9B500228F50 /* ThemeManager.swift in Sources */ = {isa = PBXBuildFile; fileRef = 2A9082F11D32A9B500228F50 /* ThemeManager.swift */; };
		2A91C3181D1BE91E007CF8BE /* DefaultSettings.swift in Sources */ = {isa = PBXBuildFile; fileRef = 2A91C3171D1BE91E007CF8BE /* DefaultSettings.swift */; };
		2A91C3191D1BE91E007CF8BE /* DefaultSettings.swift in Sources */ = {isa = PBXBuildFile; fileRef = 2A91C3171D1BE91E007CF8BE /* DefaultSettings.swift */; };
		2A91C31B1D1BFE47007CF8BE /* UTType+SettingFile.swift in Sources */ = {isa = PBXBuildFile; fileRef = 2A91C31A1D1BFE47007CF8BE /* UTType+SettingFile.swift */; };
		2A91C31C1D1BFE47007CF8BE /* UTType+SettingFile.swift in Sources */ = {isa = PBXBuildFile; fileRef = 2A91C31A1D1BFE47007CF8BE /* UTType+SettingFile.swift */; };
		2A938ACC297E4BA9007FBE5F /* SettingsPane.swift in Sources */ = {isa = PBXBuildFile; fileRef = 2A938ACB297E4BA9007FBE5F /* SettingsPane.swift */; };
		2A938ACD297E4BA9007FBE5F /* SettingsPane.swift in Sources */ = {isa = PBXBuildFile; fileRef = 2A938ACB297E4BA9007FBE5F /* SettingsPane.swift */; };
		2A938ACF297E4D7B007FBE5F /* SettingsWindowController.swift in Sources */ = {isa = PBXBuildFile; fileRef = 2A938ACE297E4D7B007FBE5F /* SettingsWindowController.swift */; };
		2A938AD0297E4D7B007FBE5F /* SettingsWindowController.swift in Sources */ = {isa = PBXBuildFile; fileRef = 2A938ACE297E4D7B007FBE5F /* SettingsWindowController.swift */; };
		2A94FC791BE225A200B454A8 /* cot in Copy Command-Line Tools */ = {isa = PBXBuildFile; fileRef = 2A94FC781BE2256F00B454A8 /* cot */; };
		2A94FC7B1BE225F000B454A8 /* cot in Copy Command-Line Tools */ = {isa = PBXBuildFile; fileRef = 2A94FC781BE2256F00B454A8 /* cot */; };
		2A954B242AB28B010070FB74 /* TextFind.xcstrings in Resources */ = {isa = PBXBuildFile; fileRef = 2A954B232AB28B010070FB74 /* TextFind.xcstrings */; };
		2A954B252AB28B010070FB74 /* TextFind.xcstrings in Resources */ = {isa = PBXBuildFile; fileRef = 2A954B232AB28B010070FB74 /* TextFind.xcstrings */; };
		2A9AC937244849B700D05643 /* NSLayoutManager+InvisibleDrawing.swift in Sources */ = {isa = PBXBuildFile; fileRef = 2A9AC936244849B700D05643 /* NSLayoutManager+InvisibleDrawing.swift */; };
		2A9AC938244849B700D05643 /* NSLayoutManager+InvisibleDrawing.swift in Sources */ = {isa = PBXBuildFile; fileRef = 2A9AC936244849B700D05643 /* NSLayoutManager+InvisibleDrawing.swift */; };
		2A9B134E27E2D84E009954A4 /* NSDraggingInfo.swift in Sources */ = {isa = PBXBuildFile; fileRef = 2A9B134D27E2D84E009954A4 /* NSDraggingInfo.swift */; };
		2A9B134F27E2D84E009954A4 /* NSDraggingInfo.swift in Sources */ = {isa = PBXBuildFile; fileRef = 2A9B134D27E2D84E009954A4 /* NSDraggingInfo.swift */; };
		2A9BC2782BDE00B1008B58B5 /* Donation.swift in Sources */ = {isa = PBXBuildFile; fileRef = 2A9BC2772BDE00B1008B58B5 /* Donation.swift */; };
		2A9BC2792BDE00B1008B58B5 /* Donation.swift in Sources */ = {isa = PBXBuildFile; fileRef = 2A9BC2772BDE00B1008B58B5 /* Donation.swift */; };
		2A9BF3C41D382BB100E3D3E2 /* EditorTextView+Transformation.swift in Sources */ = {isa = PBXBuildFile; fileRef = 2A9BF3C31D382BB100E3D3E2 /* EditorTextView+Transformation.swift */; };
		2A9BF3C51D382BB100E3D3E2 /* EditorTextView+Transformation.swift in Sources */ = {isa = PBXBuildFile; fileRef = 2A9BF3C31D382BB100E3D3E2 /* EditorTextView+Transformation.swift */; };
		2A9BF3C71D38325200E3D3E2 /* String+FullwidthTransform.swift in Sources */ = {isa = PBXBuildFile; fileRef = 2A9BF3C61D38325200E3D3E2 /* String+FullwidthTransform.swift */; };
		2A9BF3C81D38325200E3D3E2 /* String+FullwidthTransform.swift in Sources */ = {isa = PBXBuildFile; fileRef = 2A9BF3C61D38325200E3D3E2 /* String+FullwidthTransform.swift */; };
		2A9C07561CF9F982006D672D /* IncompatibleCharacterTests.swift in Sources */ = {isa = PBXBuildFile; fileRef = 2A9C07551CF9F982006D672D /* IncompatibleCharacterTests.swift */; };
		2A9C370B1D66E99400774BA4 /* Pair.swift in Sources */ = {isa = PBXBuildFile; fileRef = 2A9C370A1D66E99400774BA4 /* Pair.swift */; };
		2A9C370C1D66E99400774BA4 /* Pair.swift in Sources */ = {isa = PBXBuildFile; fileRef = 2A9C370A1D66E99400774BA4 /* Pair.swift */; };
		2A9C370E1D672A1F00774BA4 /* BracePairTests.swift in Sources */ = {isa = PBXBuildFile; fileRef = 2A9C370D1D672A1F00774BA4 /* BracePairTests.swift */; };
		2AA056AD26FCA171000E0CB2 /* Arithmetics.swift in Sources */ = {isa = PBXBuildFile; fileRef = 2AA056AC26FCA171000E0CB2 /* Arithmetics.swift */; };
		2AA056AE26FCA171000E0CB2 /* Arithmetics.swift in Sources */ = {isa = PBXBuildFile; fileRef = 2AA056AC26FCA171000E0CB2 /* Arithmetics.swift */; };
		2AA106B02470F05F00979CB7 /* EncodingListView.swift in Sources */ = {isa = PBXBuildFile; fileRef = 2A5DCE881D18FFDB00D5D74C /* EncodingListView.swift */; };
		2AA14CF81FA47E8900EAF586 /* ScriptDescriptor.swift in Sources */ = {isa = PBXBuildFile; fileRef = 2AA14CF71FA47E8900EAF586 /* ScriptDescriptor.swift */; };
		2AA14CF91FA47E8900EAF586 /* ScriptDescriptor.swift in Sources */ = {isa = PBXBuildFile; fileRef = 2AA14CF71FA47E8900EAF586 /* ScriptDescriptor.swift */; };
		2AA14CFC1FA4983500EAF586 /* AppleScript.swift in Sources */ = {isa = PBXBuildFile; fileRef = 2AA14CFB1FA4983500EAF586 /* AppleScript.swift */; };
		2AA14CFD1FA4983500EAF586 /* AppleScript.swift in Sources */ = {isa = PBXBuildFile; fileRef = 2AA14CFB1FA4983500EAF586 /* AppleScript.swift */; };
		2AA14CFF1FA498E900EAF586 /* UnixScript.swift in Sources */ = {isa = PBXBuildFile; fileRef = 2AA14CFE1FA498E900EAF586 /* UnixScript.swift */; };
		2AA14D001FA498E900EAF586 /* UnixScript.swift in Sources */ = {isa = PBXBuildFile; fileRef = 2AA14CFE1FA498E900EAF586 /* UnixScript.swift */; };
		2AA14D021FA4999200EAF586 /* PersistentOSAScript.swift in Sources */ = {isa = PBXBuildFile; fileRef = 2AA14D011FA4999200EAF586 /* PersistentOSAScript.swift */; };
		2AA14D031FA4999200EAF586 /* PersistentOSAScript.swift in Sources */ = {isa = PBXBuildFile; fileRef = 2AA14D011FA4999200EAF586 /* PersistentOSAScript.swift */; };
		2AA175FA2AC5634500F6462C /* PopoverHolderView.swift in Sources */ = {isa = PBXBuildFile; fileRef = 2AA175F92AC5634500F6462C /* PopoverHolderView.swift */; };
		2AA175FB2AC5634500F6462C /* PopoverHolderView.swift in Sources */ = {isa = PBXBuildFile; fileRef = 2AA175F92AC5634500F6462C /* PopoverHolderView.swift */; };
		2AA2C6FC24399A920017D1EC /* Yams in Frameworks */ = {isa = PBXBuildFile; productRef = 2AA2C6FB24399A920017D1EC /* Yams */; };
		2AA2C6FE24399AA20017D1EC /* Yams in Frameworks */ = {isa = PBXBuildFile; productRef = 2AA2C6FD24399AA20017D1EC /* Yams */; };
		2AA2E0261C0454730087BDD6 /* StringIndentationTests.swift in Sources */ = {isa = PBXBuildFile; fileRef = 2AA2E0251C0454730087BDD6 /* StringIndentationTests.swift */; };
		2AA375471D40BDCB0080C27C /* LineEnding.swift in Sources */ = {isa = PBXBuildFile; fileRef = 2AA375461D40BDCB0080C27C /* LineEnding.swift */; };
		2AA375481D40BDCB0080C27C /* LineEnding.swift in Sources */ = {isa = PBXBuildFile; fileRef = 2AA375461D40BDCB0080C27C /* LineEnding.swift */; };
		2AA45A4B1D2E871900A1A401 /* EditorViewController.swift in Sources */ = {isa = PBXBuildFile; fileRef = 2AA45A4A1D2E871900A1A401 /* EditorViewController.swift */; };
		2AA45A4C1D2E871900A1A401 /* EditorViewController.swift in Sources */ = {isa = PBXBuildFile; fileRef = 2AA45A4A1D2E871900A1A401 /* EditorViewController.swift */; };
		2AA45A511D2E938500A1A401 /* NavigationBar.swift in Sources */ = {isa = PBXBuildFile; fileRef = 2AA45A501D2E938500A1A401 /* NavigationBar.swift */; };
		2AA45A521D2E938500A1A401 /* NavigationBar.swift in Sources */ = {isa = PBXBuildFile; fileRef = 2AA45A501D2E938500A1A401 /* NavigationBar.swift */; };
		2AA45A541D2F22C600A1A401 /* NSFont+Size.swift in Sources */ = {isa = PBXBuildFile; fileRef = 2AA45A531D2F22C600A1A401 /* NSFont+Size.swift */; };
		2AA45A551D2F22C600A1A401 /* NSFont+Size.swift in Sources */ = {isa = PBXBuildFile; fileRef = 2AA45A531D2F22C600A1A401 /* NSFont+Size.swift */; };
		2AA4D3741D1AA0AC001D261D /* KeyBindingsSettingsView.swift in Sources */ = {isa = PBXBuildFile; fileRef = 2AA4D3731D1AA0AC001D261D /* KeyBindingsSettingsView.swift */; };
		2AA4D3751D1AA0AC001D261D /* KeyBindingsSettingsView.swift in Sources */ = {isa = PBXBuildFile; fileRef = 2AA4D3731D1AA0AC001D261D /* KeyBindingsSettingsView.swift */; };
		2AA4EE3D28D55CE80014B045 /* DelegateContext.swift in Sources */ = {isa = PBXBuildFile; fileRef = 2AA4EE3C28D55CE80014B045 /* DelegateContext.swift */; };
		2AA4EE3E28D55CE80014B045 /* DelegateContext.swift in Sources */ = {isa = PBXBuildFile; fileRef = 2AA4EE3C28D55CE80014B045 /* DelegateContext.swift */; };
		2AA4F6A020A1C190003FD515 /* NSTextView+RoundedBackground.swift in Sources */ = {isa = PBXBuildFile; fileRef = 2AA4F69F20A1C190003FD515 /* NSTextView+RoundedBackground.swift */; };
		2AA4F6A120A1C190003FD515 /* NSTextView+RoundedBackground.swift in Sources */ = {isa = PBXBuildFile; fileRef = 2AA4F69F20A1C190003FD515 /* NSTextView+RoundedBackground.swift */; };
		2AA5BCFA24FFB21C00618F83 /* String+Match.swift in Sources */ = {isa = PBXBuildFile; fileRef = 2AA5BCF924FFB21C00618F83 /* String+Match.swift */; };
		2AA5BCFB24FFB21C00618F83 /* String+Match.swift in Sources */ = {isa = PBXBuildFile; fileRef = 2AA5BCF924FFB21C00618F83 /* String+Match.swift */; };
		2AA672592B8F719900B8F7E6 /* Script.xcstrings in Resources */ = {isa = PBXBuildFile; fileRef = 2AA672582B8F6D7B00B8F7E6 /* Script.xcstrings */; };
		2AA6725A2B8F719900B8F7E6 /* Script.xcstrings in Resources */ = {isa = PBXBuildFile; fileRef = 2AA672582B8F6D7B00B8F7E6 /* Script.xcstrings */; };
		2AA6726C2B8F75CC00B8F7E6 /* FileDropItem.xcstrings in Resources */ = {isa = PBXBuildFile; fileRef = 2AA6726B2B8F75CC00B8F7E6 /* FileDropItem.xcstrings */; };
		2AA6726D2B8F75CC00B8F7E6 /* FileDropItem.xcstrings in Resources */ = {isa = PBXBuildFile; fileRef = 2AA6726B2B8F75CC00B8F7E6 /* FileDropItem.xcstrings */; };
		2AA6727E2B8F784700B8F7E6 /* Snippet.xcstrings in Resources */ = {isa = PBXBuildFile; fileRef = 2AA6727D2B8F784700B8F7E6 /* Snippet.xcstrings */; };
		2AA6727F2B8F784700B8F7E6 /* Snippet.xcstrings in Resources */ = {isa = PBXBuildFile; fileRef = 2AA6727D2B8F784700B8F7E6 /* Snippet.xcstrings */; };
		2AA672902B8F7DF200B8F7E6 /* Shortcut.xcstrings in Resources */ = {isa = PBXBuildFile; fileRef = 2AA6728F2B8F7DF100B8F7E6 /* Shortcut.xcstrings */; };
		2AA672912B8F7DF200B8F7E6 /* Shortcut.xcstrings in Resources */ = {isa = PBXBuildFile; fileRef = 2AA6728F2B8F7DF100B8F7E6 /* Shortcut.xcstrings */; };
		2AA672A22B8F8AA300B8F7E6 /* Document.xcstrings in Resources */ = {isa = PBXBuildFile; fileRef = 2AA672A12B8F8AA300B8F7E6 /* Document.xcstrings */; };
		2AA672A32B8F8AA300B8F7E6 /* Document.xcstrings in Resources */ = {isa = PBXBuildFile; fileRef = 2AA672A12B8F8AA300B8F7E6 /* Document.xcstrings */; };
		2AA672C62B91535A00B8F7E6 /* OpacitySlider.xcstrings in Resources */ = {isa = PBXBuildFile; fileRef = 2AA672C52B91535A00B8F7E6 /* OpacitySlider.xcstrings */; };
		2AA672C72B91535A00B8F7E6 /* OpacitySlider.xcstrings in Resources */ = {isa = PBXBuildFile; fileRef = 2AA672C52B91535A00B8F7E6 /* OpacitySlider.xcstrings */; };
		2AA672F62B916DA400B8F7E6 /* MainMenu.xcstrings in Resources */ = {isa = PBXBuildFile; fileRef = 2AA672F52B916DA400B8F7E6 /* MainMenu.xcstrings */; };
		2AA672F72B916DA400B8F7E6 /* MainMenu.xcstrings in Resources */ = {isa = PBXBuildFile; fileRef = 2AA672F52B916DA400B8F7E6 /* MainMenu.xcstrings */; };
		2AA6731C2B9178AB00B8F7E6 /* Localizable.xcstrings in Resources */ = {isa = PBXBuildFile; fileRef = 2AA6731B2B9178AB00B8F7E6 /* Localizable.xcstrings */; };
		2AA6731D2B9178AB00B8F7E6 /* Localizable.xcstrings in Resources */ = {isa = PBXBuildFile; fileRef = 2AA6731B2B9178AB00B8F7E6 /* Localizable.xcstrings */; };
		2AA6E0C82B75AC4900E536F8 /* SyntaxEditor.xcstrings in Resources */ = {isa = PBXBuildFile; fileRef = 2AA6E0B82B744FF300E536F8 /* SyntaxEditor.xcstrings */; };
		2AA704CE2987878B008CBCB5 /* Node.swift in Sources */ = {isa = PBXBuildFile; fileRef = 2AA704CD2987878B008CBCB5 /* Node.swift */; };
		2AA704CF2987878B008CBCB5 /* Node.swift in Sources */ = {isa = PBXBuildFile; fileRef = 2AA704CD2987878B008CBCB5 /* Node.swift */; };
		2AA71A532BE366520084EC0A /* Observation.swift in Sources */ = {isa = PBXBuildFile; fileRef = 2AA71A522BE366520084EC0A /* Observation.swift */; };
		2AA71A542BE366520084EC0A /* Observation.swift in Sources */ = {isa = PBXBuildFile; fileRef = 2AA71A522BE366520084EC0A /* Observation.swift */; };
		2AA749C31D3C263300850802 /* DocumentWindowController.swift in Sources */ = {isa = PBXBuildFile; fileRef = 2AA749C21D3C263300850802 /* DocumentWindowController.swift */; };
		2AA749C41D3C263300850802 /* DocumentWindowController.swift in Sources */ = {isa = PBXBuildFile; fileRef = 2AA749C21D3C263300850802 /* DocumentWindowController.swift */; };
		2AA761351D45634400031AAF /* String+Counting.swift in Sources */ = {isa = PBXBuildFile; fileRef = 2AA761341D45634400031AAF /* String+Counting.swift */; };
		2AA761361D45634400031AAF /* String+Counting.swift in Sources */ = {isa = PBXBuildFile; fileRef = 2AA761341D45634400031AAF /* String+Counting.swift */; };
		2AA7613A1D457BD500031AAF /* String+Indentation.swift in Sources */ = {isa = PBXBuildFile; fileRef = 2AA761391D457BD500031AAF /* String+Indentation.swift */; };
		2AA7613B1D457BD500031AAF /* String+Indentation.swift in Sources */ = {isa = PBXBuildFile; fileRef = 2AA761391D457BD500031AAF /* String+Indentation.swift */; };
		2AA79C7821CB7251005AD6AD /* SettingsWindow.swift in Sources */ = {isa = PBXBuildFile; fileRef = 2AA79C7721CB7251005AD6AD /* SettingsWindow.swift */; };
		2AA79C7921CB7251005AD6AD /* SettingsWindow.swift in Sources */ = {isa = PBXBuildFile; fileRef = 2AA79C7721CB7251005AD6AD /* SettingsWindow.swift */; };
		2AA7BDD62C1B0CC10075BB6C /* UnicodeNormalization in Frameworks */ = {isa = PBXBuildFile; productRef = 2AA7BDD52C1B0CC10075BB6C /* UnicodeNormalization */; };
		2AA7BDD82C1B0CC70075BB6C /* UnicodeNormalization in Frameworks */ = {isa = PBXBuildFile; productRef = 2AA7BDD72C1B0CC70075BB6C /* UnicodeNormalization */; };
		2AA7BDDB2C1B10CB0075BB6C /* UnicodeNormalizationForm.swift in Sources */ = {isa = PBXBuildFile; fileRef = 2AA7BDDA2C1B10C80075BB6C /* UnicodeNormalizationForm.swift */; };
		2AA7BDDC2C1B10CB0075BB6C /* UnicodeNormalizationForm.swift in Sources */ = {isa = PBXBuildFile; fileRef = 2AA7BDDA2C1B10C80075BB6C /* UnicodeNormalizationForm.swift */; };
		2AA7E97D1DBAAC950083B7ED /* Script.swift in Sources */ = {isa = PBXBuildFile; fileRef = 2AA7E97C1DBAAC950083B7ED /* Script.swift */; };
		2AA7E97E1DBAAC950083B7ED /* Script.swift in Sources */ = {isa = PBXBuildFile; fileRef = 2AA7E97C1DBAAC950083B7ED /* Script.swift */; };
		2AA86282212ED91400BB75C9 /* NSSplitView+Autosave.swift in Sources */ = {isa = PBXBuildFile; fileRef = 2AA86281212ED91400BB75C9 /* NSSplitView+Autosave.swift */; };
		2AA86283212ED91400BB75C9 /* NSSplitView+Autosave.swift in Sources */ = {isa = PBXBuildFile; fileRef = 2AA86281212ED91400BB75C9 /* NSSplitView+Autosave.swift */; };
		2AAAE6E526DB82F800C5F0AC /* Sparkle in Frameworks */ = {isa = PBXBuildFile; productRef = 2AAAE6E426DB82F800C5F0AC /* Sparkle */; };
		2AAB4BF91D2435AC0049A68B /* DocumentInspectorView.swift in Sources */ = {isa = PBXBuildFile; fileRef = 2AAB4BF81D2435AC0049A68B /* DocumentInspectorView.swift */; };
		2AAB4BFA1D2435AC0049A68B /* DocumentInspectorView.swift in Sources */ = {isa = PBXBuildFile; fileRef = 2AAB4BF81D2435AC0049A68B /* DocumentInspectorView.swift */; };
		2AAB4BFC1D2437EA0049A68B /* IncompatibleCharactersView.swift in Sources */ = {isa = PBXBuildFile; fileRef = 2AAB4BFB1D2437EA0049A68B /* IncompatibleCharactersView.swift */; };
		2AAB4BFD1D2437EA0049A68B /* IncompatibleCharactersView.swift in Sources */ = {isa = PBXBuildFile; fileRef = 2AAB4BFB1D2437EA0049A68B /* IncompatibleCharactersView.swift */; };
		2AAB4BFF1D2444930049A68B /* InspectorViewController.swift in Sources */ = {isa = PBXBuildFile; fileRef = 2AAB4BFE1D2444930049A68B /* InspectorViewController.swift */; };
		2AAB4C001D2444930049A68B /* InspectorViewController.swift in Sources */ = {isa = PBXBuildFile; fileRef = 2AAB4BFE1D2444930049A68B /* InspectorViewController.swift */; };
		2AACB1CD1D195ABD0073775B /* ShortcutField.swift in Sources */ = {isa = PBXBuildFile; fileRef = 2AACB1CC1D195ABD0073775B /* ShortcutField.swift */; };
		2AACB1CE1D195ABD0073775B /* ShortcutField.swift in Sources */ = {isa = PBXBuildFile; fileRef = 2AACB1CC1D195ABD0073775B /* ShortcutField.swift */; };
		2AAD61F01D2B0856008FE772 /* FuzzyRange.swift in Sources */ = {isa = PBXBuildFile; fileRef = 2AAD61EF1D2B0856008FE772 /* FuzzyRange.swift */; };
		2AAD61F11D2B0856008FE772 /* FuzzyRange.swift in Sources */ = {isa = PBXBuildFile; fileRef = 2AAD61EF1D2B0856008FE772 /* FuzzyRange.swift */; };
		2AAD61F41D2BA0E0008FE772 /* OutlineItem.swift in Sources */ = {isa = PBXBuildFile; fileRef = 2AAD61F31D2BA0E0008FE772 /* OutlineItem.swift */; };
		2AAD61F51D2BA0E0008FE772 /* OutlineItem.swift in Sources */ = {isa = PBXBuildFile; fileRef = 2AAD61F31D2BA0E0008FE772 /* OutlineItem.swift */; };
		2AAD61F81D2BA3F5008FE772 /* HighlightParser.swift in Sources */ = {isa = PBXBuildFile; fileRef = 2AAD61F71D2BA3F5008FE772 /* HighlightParser.swift */; };
		2AAD61F91D2BA3F5008FE772 /* HighlightParser.swift in Sources */ = {isa = PBXBuildFile; fileRef = 2AAD61F71D2BA3F5008FE772 /* HighlightParser.swift */; };
		2AAD61FC1D2BD102008FE772 /* String+LineRange.swift in Sources */ = {isa = PBXBuildFile; fileRef = 2AAD61FB1D2BD102008FE772 /* String+LineRange.swift */; };
		2AAD61FD1D2BD102008FE772 /* String+LineRange.swift in Sources */ = {isa = PBXBuildFile; fileRef = 2AAD61FB1D2BD102008FE772 /* String+LineRange.swift */; };
		2AAE8E622AF8AE3B008954B5 /* Syntax+Codable.swift in Sources */ = {isa = PBXBuildFile; fileRef = 2AAE8E612AF8AE3B008954B5 /* Syntax+Codable.swift */; };
		2AAE8E632AF8AE3B008954B5 /* Syntax+Codable.swift in Sources */ = {isa = PBXBuildFile; fileRef = 2AAE8E612AF8AE3B008954B5 /* Syntax+Codable.swift */; };
		2AAF93562A73DEE600CCC4A7 /* LineEnding.xcstrings in Resources */ = {isa = PBXBuildFile; fileRef = 2AAF93552A73DEE600CCC4A7 /* LineEnding.xcstrings */; };
		2AAF93572A73DEE600CCC4A7 /* LineEnding.xcstrings in Resources */ = {isa = PBXBuildFile; fileRef = 2AAF93552A73DEE600CCC4A7 /* LineEnding.xcstrings */; };
		2AAFA7BC2B7A2DB000A2B228 /* MultipleReplaceListView.storyboard in Resources */ = {isa = PBXBuildFile; fileRef = 2AAFA7BA2B7A2DAF00A2B228 /* MultipleReplaceListView.storyboard */; };
		2AAFA7BD2B7A2DB000A2B228 /* MultipleReplaceListView.storyboard in Resources */ = {isa = PBXBuildFile; fileRef = 2AAFA7BA2B7A2DAF00A2B228 /* MultipleReplaceListView.storyboard */; };
		2AB1BD1C287D60DF00C6FEAF /* CharacterCountOptionsView.swift in Sources */ = {isa = PBXBuildFile; fileRef = 2AB1BD1B287D60DF00C6FEAF /* CharacterCountOptionsView.swift */; };
		2AB1BD1D287D60DF00C6FEAF /* CharacterCountOptionsView.swift in Sources */ = {isa = PBXBuildFile; fileRef = 2AB1BD1B287D60DF00C6FEAF /* CharacterCountOptionsView.swift */; };
		2AB1BD1F287D747200C6FEAF /* SizeGetter.swift in Sources */ = {isa = PBXBuildFile; fileRef = 2AB1BD1E287D747200C6FEAF /* SizeGetter.swift */; };
		2AB1BD20287D747200C6FEAF /* SizeGetter.swift in Sources */ = {isa = PBXBuildFile; fileRef = 2AB1BD1E287D747200C6FEAF /* SizeGetter.swift */; };
		2AB1BD24287DA73D00C6FEAF /* CharacterCountOptionsSheetView.swift in Sources */ = {isa = PBXBuildFile; fileRef = 2AB1BD23287DA73D00C6FEAF /* CharacterCountOptionsSheetView.swift */; };
		2AB1BD25287DA73D00C6FEAF /* CharacterCountOptionsSheetView.swift in Sources */ = {isa = PBXBuildFile; fileRef = 2AB1BD23287DA73D00C6FEAF /* CharacterCountOptionsSheetView.swift */; };
		2AB541DA20A5B6A400367DD5 /* NSView.swift in Sources */ = {isa = PBXBuildFile; fileRef = 2AB541D920A5B6A400367DD5 /* NSView.swift */; };
		2AB541DB20A5B6A400367DD5 /* NSView.swift in Sources */ = {isa = PBXBuildFile; fileRef = 2AB541D920A5B6A400367DD5 /* NSView.swift */; };
		2AB857E82B922D7D0079CFA2 /* ModeManager.swift in Sources */ = {isa = PBXBuildFile; fileRef = 2AB857E72B922D7D0079CFA2 /* ModeManager.swift */; };
		2AB857E92B922D7D0079CFA2 /* ModeManager.swift in Sources */ = {isa = PBXBuildFile; fileRef = 2AB857E72B922D7D0079CFA2 /* ModeManager.swift */; };
		2AB857EB2B93050E0079CFA2 /* ModeOptions.swift in Sources */ = {isa = PBXBuildFile; fileRef = 2AB857EA2B93050E0079CFA2 /* ModeOptions.swift */; };
		2AB857EC2B93050E0079CFA2 /* ModeOptions.swift in Sources */ = {isa = PBXBuildFile; fileRef = 2AB857EA2B93050E0079CFA2 /* ModeOptions.swift */; };
		2AB857EE2B930B070079CFA2 /* Syntax+Localization.swift in Sources */ = {isa = PBXBuildFile; fileRef = 2AB857ED2B930B070079CFA2 /* Syntax+Localization.swift */; };
		2AB857EF2B930B070079CFA2 /* Syntax+Localization.swift in Sources */ = {isa = PBXBuildFile; fileRef = 2AB857ED2B930B070079CFA2 /* Syntax+Localization.swift */; };
		2AB9E4C02B830902004E5BDC /* FormatSettings.xcstrings in Resources */ = {isa = PBXBuildFile; fileRef = 2AB9E4C22B830902004E5BDC /* FormatSettings.xcstrings */; };
		2AB9E4C12B830902004E5BDC /* FormatSettings.xcstrings in Resources */ = {isa = PBXBuildFile; fileRef = 2AB9E4C22B830902004E5BDC /* FormatSettings.xcstrings */; };
		2ABBACA11E3F1D1C00A080E7 /* NSTextStorage+ScriptingSupport.swift in Sources */ = {isa = PBXBuildFile; fileRef = 2ABBACA01E3F1D1C00A080E7 /* NSTextStorage+ScriptingSupport.swift */; };
		2ABBACA21E3F1D1C00A080E7 /* NSTextStorage+ScriptingSupport.swift in Sources */ = {isa = PBXBuildFile; fileRef = 2ABBACA01E3F1D1C00A080E7 /* NSTextStorage+ScriptingSupport.swift */; };
		2ABC76241909BF5200D2B592 /* Themes in Resources */ = {isa = PBXBuildFile; fileRef = 2A7846DA18FE035E006BDF00 /* Themes */; };
		2ABEFB6A23DC0CA0008769F4 /* EditorCounterTests.swift in Sources */ = {isa = PBXBuildFile; fileRef = 2ABEFB6923DC0CA0008769F4 /* EditorCounterTests.swift */; };
		2ABF49E3221A54AD00239278 /* TextClipping.swift in Sources */ = {isa = PBXBuildFile; fileRef = 2ABF49E2221A54AD00239278 /* TextClipping.swift */; };
		2ABF49E4221A54AD00239278 /* TextClipping.swift in Sources */ = {isa = PBXBuildFile; fileRef = 2ABF49E2221A54AD00239278 /* TextClipping.swift */; };
		2ABF86BD208C3C630082D52B /* AudioToolbox.swift in Sources */ = {isa = PBXBuildFile; fileRef = 2ABF86BC208C3C630082D52B /* AudioToolbox.swift */; };
		2ABF86BE208C3C630082D52B /* AudioToolbox.swift in Sources */ = {isa = PBXBuildFile; fileRef = 2ABF86BC208C3C630082D52B /* AudioToolbox.swift */; };
		2ABF9E932C1E8CFF0033D5E6 /* EditingContext.swift in Sources */ = {isa = PBXBuildFile; fileRef = 2ABF9E922C1E8CFB0033D5E6 /* EditingContext.swift */; };
		2ABF9E942C1E8CFF0033D5E6 /* EditingContext.swift in Sources */ = {isa = PBXBuildFile; fileRef = 2ABF9E922C1E8CFB0033D5E6 /* EditingContext.swift */; };
		2ABF9E962C1E8D7E0033D5E6 /* String+LineProcessing.swift in Sources */ = {isa = PBXBuildFile; fileRef = 2ABF9E952C1E8D780033D5E6 /* String+LineProcessing.swift */; };
		2ABF9E972C1E8D7E0033D5E6 /* String+LineProcessing.swift in Sources */ = {isa = PBXBuildFile; fileRef = 2ABF9E952C1E8D780033D5E6 /* String+LineProcessing.swift */; };
		2ABF9E9C2C1EC2A50033D5E6 /* String+Escaping.swift in Sources */ = {isa = PBXBuildFile; fileRef = 2ABF9E9B2C1EC29D0033D5E6 /* String+Escaping.swift */; };
		2ABF9E9D2C1EC2A50033D5E6 /* String+Escaping.swift in Sources */ = {isa = PBXBuildFile; fileRef = 2ABF9E9B2C1EC29D0033D5E6 /* String+Escaping.swift */; };
		2ABF9E9F2C1EC8620033D5E6 /* String+Filename.swift in Sources */ = {isa = PBXBuildFile; fileRef = 2ABF9E9E2C1EC8590033D5E6 /* String+Filename.swift */; };
		2ABF9EA02C1EC8620033D5E6 /* String+Filename.swift in Sources */ = {isa = PBXBuildFile; fileRef = 2ABF9E9E2C1EC8590033D5E6 /* String+Filename.swift */; };
		2ABF9EA22C1ED4BF0033D5E6 /* String+Commenting.swift in Sources */ = {isa = PBXBuildFile; fileRef = 2ABF9EA12C1ED4B90033D5E6 /* String+Commenting.swift */; };
		2ABF9EA32C1ED4BF0033D5E6 /* String+Commenting.swift in Sources */ = {isa = PBXBuildFile; fileRef = 2ABF9EA12C1ED4B90033D5E6 /* String+Commenting.swift */; };
		2AC13A0924F112D800799A93 /* CommandLineToolManager.swift in Sources */ = {isa = PBXBuildFile; fileRef = 2AC13A0824F112D800799A93 /* CommandLineToolManager.swift */; };
		2AC13A0A24F112D800799A93 /* CommandLineToolManager.swift in Sources */ = {isa = PBXBuildFile; fileRef = 2AC13A0824F112D800799A93 /* CommandLineToolManager.swift */; };
		2AC186DA1E2F414D002F4D27 /* NSDocument.swift in Sources */ = {isa = PBXBuildFile; fileRef = 2AC186D91E2F414D002F4D27 /* NSDocument.swift */; };
		2AC186DB1E2F414D002F4D27 /* NSDocument.swift in Sources */ = {isa = PBXBuildFile; fileRef = 2AC186D91E2F414D002F4D27 /* NSDocument.swift */; };
		2AC186DD1E2F4264002F4D27 /* Debug.swift in Sources */ = {isa = PBXBuildFile; fileRef = 2AC186DC1E2F4264002F4D27 /* Debug.swift */; };
		2AC186DE1E2F4264002F4D27 /* Debug.swift in Sources */ = {isa = PBXBuildFile; fileRef = 2AC186DC1E2F4264002F4D27 /* Debug.swift */; };
		2AC2462E1D1BC70C00E46CFA /* AppDelegate.swift in Sources */ = {isa = PBXBuildFile; fileRef = 2AC2462D1D1BC70C00E46CFA /* AppDelegate.swift */; };
		2AC2462F1D1BC70C00E46CFA /* AppDelegate.swift in Sources */ = {isa = PBXBuildFile; fileRef = 2AC2462D1D1BC70C00E46CFA /* AppDelegate.swift */; };
		2AC39F731E8AC80E009F97D5 /* CollectionTests.swift in Sources */ = {isa = PBXBuildFile; fileRef = 2AC39F721E8AC80E009F97D5 /* CollectionTests.swift */; };
		2AC434F31D494EA700980E66 /* SyntaxManager.swift in Sources */ = {isa = PBXBuildFile; fileRef = 2AB8C7BA1D49283400EFC3BC /* SyntaxManager.swift */; };
		2AC434F41D494EA800980E66 /* SyntaxManager.swift in Sources */ = {isa = PBXBuildFile; fileRef = 2AB8C7BA1D49283400EFC3BC /* SyntaxManager.swift */; };
		2AC52BDB1D48CC0E007D6371 /* DispatchQueue.swift in Sources */ = {isa = PBXBuildFile; fileRef = 2AC52BDA1D48CC0E007D6371 /* DispatchQueue.swift */; };
		2AC52BDC1D48CC0E007D6371 /* DispatchQueue.swift in Sources */ = {isa = PBXBuildFile; fileRef = 2AC52BDA1D48CC0E007D6371 /* DispatchQueue.swift */; };
		2AC6069B20416ADE00F9C839 /* OpenPanelAccessory.swift in Sources */ = {isa = PBXBuildFile; fileRef = 2AC6069A20416ADE00F9C839 /* OpenPanelAccessory.swift */; };
		2AC6069C20416ADE00F9C839 /* OpenPanelAccessory.swift in Sources */ = {isa = PBXBuildFile; fileRef = 2AC6069A20416ADE00F9C839 /* OpenPanelAccessory.swift */; };
		2AC6BFD121D00ABD00FF325C /* NSTextView+RegexParse.swift in Sources */ = {isa = PBXBuildFile; fileRef = 2AC6BFD021D00ABD00FF325C /* NSTextView+RegexParse.swift */; };
		2AC6BFD221D00ABD00FF325C /* NSTextView+RegexParse.swift in Sources */ = {isa = PBXBuildFile; fileRef = 2AC6BFD021D00ABD00FF325C /* NSTextView+RegexParse.swift */; };
		2AC7044824EBB76B00454706 /* NSToolbarItem+Validatable.swift in Sources */ = {isa = PBXBuildFile; fileRef = 2AC7044724EBB76B00454706 /* NSToolbarItem+Validatable.swift */; };
		2AC7044924EBB76B00454706 /* NSToolbarItem+Validatable.swift in Sources */ = {isa = PBXBuildFile; fileRef = 2AC7044724EBB76B00454706 /* NSToolbarItem+Validatable.swift */; };
		2AC71DE21BF0BDBC002E1434 /* StringExtensionsTests.swift in Sources */ = {isa = PBXBuildFile; fileRef = 2AC71DE11BF0BDBC002E1434 /* StringExtensionsTests.swift */; };
		2AC72EA2253478D5001D3CA0 /* FileDropItemTests.swift in Sources */ = {isa = PBXBuildFile; fileRef = 2AC72EA1253478D5001D3CA0 /* FileDropItemTests.swift */; };
		2AC94B3B2B6EAAE90086F9F2 /* RegexReference.xcstrings in Resources */ = {isa = PBXBuildFile; fileRef = 2AC94B3A2B6EAAE90086F9F2 /* RegexReference.xcstrings */; };
		2AC94B3C2B6EAAE90086F9F2 /* RegexReference.xcstrings in Resources */ = {isa = PBXBuildFile; fileRef = 2AC94B3A2B6EAAE90086F9F2 /* RegexReference.xcstrings */; };
		2ACAAC1C2B85E74C0041B095 /* SyntaxMap in Frameworks */ = {isa = PBXBuildFile; productRef = 2ACAAC1B2B85E74C0041B095 /* SyntaxMap */; };
		2ACAAC1E2B85E7530041B095 /* SyntaxMap in Frameworks */ = {isa = PBXBuildFile; productRef = 2ACAAC1D2B85E7530041B095 /* SyntaxMap */; };
		2ACC21B21E52B7920078241F /* DefaultOptions.swift in Sources */ = {isa = PBXBuildFile; fileRef = 2ACC21B11E52B7920078241F /* DefaultOptions.swift */; };
		2ACC21B31E52B7920078241F /* DefaultOptions.swift in Sources */ = {isa = PBXBuildFile; fileRef = 2ACC21B11E52B7920078241F /* DefaultOptions.swift */; };
		2ACC21B51E52B8C50078241F /* DefaultKeys.swift in Sources */ = {isa = PBXBuildFile; fileRef = 2ACC21B41E52B8C50078241F /* DefaultKeys.swift */; };
		2ACC21B61E52B8C50078241F /* DefaultKeys.swift in Sources */ = {isa = PBXBuildFile; fileRef = 2ACC21B41E52B8C50078241F /* DefaultKeys.swift */; };
		2ACC5E411E7B08D300109ABC /* MultipleReplaceViewController.swift in Sources */ = {isa = PBXBuildFile; fileRef = 2ACC5E401E7B08D300109ABC /* MultipleReplaceViewController.swift */; };
		2ACC5E421E7B08D300109ABC /* MultipleReplaceViewController.swift in Sources */ = {isa = PBXBuildFile; fileRef = 2ACC5E401E7B08D300109ABC /* MultipleReplaceViewController.swift */; };
		2ACC65321C98033D000574DC /* ThemeTests.swift in Sources */ = {isa = PBXBuildFile; fileRef = 2ACC65311C98033D000574DC /* ThemeTests.swift */; };
		2ACD02BD22A87EFD00893051 /* ColorCode in Frameworks */ = {isa = PBXBuildFile; productRef = 2ACD02BC22A87EFD00893051 /* ColorCode */; };
		2ACD02BF22A87F0400893051 /* ColorCode in Frameworks */ = {isa = PBXBuildFile; productRef = 2ACD02BE22A87F0400893051 /* ColorCode */; };
		2ACDA2502B81201A00B2EBA8 /* OpacitySlider.swift in Sources */ = {isa = PBXBuildFile; fileRef = 2ACDA24F2B81201A00B2EBA8 /* OpacitySlider.swift */; };
		2ACDA2512B81201A00B2EBA8 /* OpacitySlider.swift in Sources */ = {isa = PBXBuildFile; fileRef = 2ACDA24F2B81201A00B2EBA8 /* OpacitySlider.swift */; };
		2ACDA2532B813FA500B2EBA8 /* SnippetsSettingsView.swift in Sources */ = {isa = PBXBuildFile; fileRef = 2ACDA2522B813FA500B2EBA8 /* SnippetsSettingsView.swift */; };
		2ACDA2542B813FA500B2EBA8 /* SnippetsSettingsView.swift in Sources */ = {isa = PBXBuildFile; fileRef = 2ACDA2522B813FA500B2EBA8 /* SnippetsSettingsView.swift */; };
		2ACDA2762B81D85700B2EBA8 /* PatternSort.xcstrings in Resources */ = {isa = PBXBuildFile; fileRef = 2ACDA2752B81D85700B2EBA8 /* PatternSort.xcstrings */; };
		2ACDA2772B81D85700B2EBA8 /* PatternSort.xcstrings in Resources */ = {isa = PBXBuildFile; fileRef = 2ACDA2752B81D85700B2EBA8 /* PatternSort.xcstrings */; };
		2ACDA2892B81E2AC00B2EBA8 /* ColorCode.xcstrings in Resources */ = {isa = PBXBuildFile; fileRef = 2ACDA2882B81E2AC00B2EBA8 /* ColorCode.xcstrings */; };
		2ACDA28A2B81E2B100B2EBA8 /* ColorCode.xcstrings in Resources */ = {isa = PBXBuildFile; fileRef = 2ACDA2882B81E2AC00B2EBA8 /* ColorCode.xcstrings */; };
		2ACDA2912B81E8B300B2EBA8 /* GeneralSettings.xcstrings in Resources */ = {isa = PBXBuildFile; fileRef = 2ACDA2932B81E8B300B2EBA8 /* GeneralSettings.xcstrings */; };
		2ACDA2922B81E8B300B2EBA8 /* GeneralSettings.xcstrings in Resources */ = {isa = PBXBuildFile; fileRef = 2ACDA2932B81E8B300B2EBA8 /* GeneralSettings.xcstrings */; };
		2ACDA2942B81E8B700B2EBA8 /* EditSettings.xcstrings in Resources */ = {isa = PBXBuildFile; fileRef = 2ACDA2962B81E8B700B2EBA8 /* EditSettings.xcstrings */; };
		2ACDA2952B81E8B700B2EBA8 /* EditSettings.xcstrings in Resources */ = {isa = PBXBuildFile; fileRef = 2ACDA2962B81E8B700B2EBA8 /* EditSettings.xcstrings */; };
		2ACDA2972B81E8BB00B2EBA8 /* WindowSettings.xcstrings in Resources */ = {isa = PBXBuildFile; fileRef = 2ACDA2992B81E8BB00B2EBA8 /* WindowSettings.xcstrings */; };
		2ACDA2982B81E8BB00B2EBA8 /* WindowSettings.xcstrings in Resources */ = {isa = PBXBuildFile; fileRef = 2ACDA2992B81E8BB00B2EBA8 /* WindowSettings.xcstrings */; };
		2ACDA29A2B81E8BF00B2EBA8 /* SnippetsSettings.xcstrings in Resources */ = {isa = PBXBuildFile; fileRef = 2ACDA29C2B81E8BF00B2EBA8 /* SnippetsSettings.xcstrings */; };
		2ACDA29B2B81E8BF00B2EBA8 /* SnippetsSettings.xcstrings in Resources */ = {isa = PBXBuildFile; fileRef = 2ACDA29C2B81E8BF00B2EBA8 /* SnippetsSettings.xcstrings */; };
		2ACDA29D2B81E8C300B2EBA8 /* IssueReport.xcstrings in Resources */ = {isa = PBXBuildFile; fileRef = 2ACDA29F2B81E8C300B2EBA8 /* IssueReport.xcstrings */; };
		2ACDA29E2B81E8C300B2EBA8 /* IssueReport.xcstrings in Resources */ = {isa = PBXBuildFile; fileRef = 2ACDA29F2B81E8C300B2EBA8 /* IssueReport.xcstrings */; };
		2ACDA2A52B81EE0E00B2EBA8 /* AppearanceSettings.xcstrings in Resources */ = {isa = PBXBuildFile; fileRef = 2ACDA2A72B81EE0E00B2EBA8 /* AppearanceSettings.xcstrings */; };
		2ACDA2A62B81EE0E00B2EBA8 /* AppearanceSettings.xcstrings in Resources */ = {isa = PBXBuildFile; fileRef = 2ACDA2A72B81EE0E00B2EBA8 /* AppearanceSettings.xcstrings */; };
		2ACDC0911D1726BD009B72D6 /* DotView.swift in Sources */ = {isa = PBXBuildFile; fileRef = 2ACDC0901D1726BD009B72D6 /* DotView.swift */; };
		2ACDC0921D1726BD009B72D6 /* DotView.swift in Sources */ = {isa = PBXBuildFile; fileRef = 2ACDC0901D1726BD009B72D6 /* DotView.swift */; };
		2ACDC0971D172B2A009B72D6 /* PaddingTextFieldCell.swift in Sources */ = {isa = PBXBuildFile; fileRef = 2ACDC0961D172B2A009B72D6 /* PaddingTextFieldCell.swift */; };
		2ACDC0981D172B2A009B72D6 /* PaddingTextFieldCell.swift in Sources */ = {isa = PBXBuildFile; fileRef = 2ACDC0961D172B2A009B72D6 /* PaddingTextFieldCell.swift */; };
		2ACDC09A1D172CDE009B72D6 /* AntialiasingText.swift in Sources */ = {isa = PBXBuildFile; fileRef = 2ACDC0991D172CDE009B72D6 /* AntialiasingText.swift */; };
		2ACDC09B1D172CDE009B72D6 /* AntialiasingText.swift in Sources */ = {isa = PBXBuildFile; fileRef = 2ACDC0991D172CDE009B72D6 /* AntialiasingText.swift */; };
		2ACDC0A31D173250009B72D6 /* InspectorTabSegmentedControl.swift in Sources */ = {isa = PBXBuildFile; fileRef = 2ACDC0A21D173250009B72D6 /* InspectorTabSegmentedControl.swift */; };
		2ACDC0A41D173250009B72D6 /* InspectorTabSegmentedControl.swift in Sources */ = {isa = PBXBuildFile; fileRef = 2ACDC0A21D173250009B72D6 /* InspectorTabSegmentedControl.swift */; };
		2ACDC0A61D17350A009B72D6 /* InspectorTabView.swift in Sources */ = {isa = PBXBuildFile; fileRef = 2ACDC0A51D17350A009B72D6 /* InspectorTabView.swift */; };
		2ACDC0A71D17350A009B72D6 /* InspectorTabView.swift in Sources */ = {isa = PBXBuildFile; fileRef = 2ACDC0A51D17350A009B72D6 /* InspectorTabView.swift */; };
		2ACDE28D2406B9C000FC31EC /* ThemeListView.storyboard in Resources */ = {isa = PBXBuildFile; fileRef = 2A10D1261E714D230027192A /* ThemeListView.storyboard */; };
		2ACDE29A2406B9C000FC31EC /* FindPanelFieldView.storyboard in Resources */ = {isa = PBXBuildFile; fileRef = 2A5D13401D1FE34F00D38E6A /* FindPanelFieldView.storyboard */; };
		2ACDE29C2406B9C000FC31EC /* SyntaxListView.storyboard in Resources */ = {isa = PBXBuildFile; fileRef = 2A10D1361E715E5B0027192A /* SyntaxListView.storyboard */; };
		2ACDE2A22406B9C000FC31EC /* KeyBindingTreeView.storyboard in Resources */ = {isa = PBXBuildFile; fileRef = 2A10D1081E708CDF0027192A /* KeyBindingTreeView.storyboard */; };
		2ACDE2A32406B9C000FC31EC /* MultipleReplaceView.storyboard in Resources */ = {isa = PBXBuildFile; fileRef = 2A3D63F91E769DDF00F538E1 /* MultipleReplaceView.storyboard */; };
		2ACF23AE26302A4C002B5E10 /* Theme+Syntax.swift in Sources */ = {isa = PBXBuildFile; fileRef = 2ACF23AD26302A4C002B5E10 /* Theme+Syntax.swift */; };
		2ACF23AF26302A4C002B5E10 /* Theme+Syntax.swift in Sources */ = {isa = PBXBuildFile; fileRef = 2ACF23AD26302A4C002B5E10 /* Theme+Syntax.swift */; };
		2ACFE5871D2037800005233A /* DetachablePopoverViewController.swift in Sources */ = {isa = PBXBuildFile; fileRef = 2ACFE5861D2037800005233A /* DetachablePopoverViewController.swift */; };
		2ACFE5881D2037800005233A /* DetachablePopoverViewController.swift in Sources */ = {isa = PBXBuildFile; fileRef = 2ACFE5861D2037800005233A /* DetachablePopoverViewController.swift */; };
		2ACFE58B1D20730B0005233A /* FindPanelContentViewController.swift in Sources */ = {isa = PBXBuildFile; fileRef = 2ACFE58A1D20730B0005233A /* FindPanelContentViewController.swift */; };
		2ACFE58C1D20730B0005233A /* FindPanelContentViewController.swift in Sources */ = {isa = PBXBuildFile; fileRef = 2ACFE58A1D20730B0005233A /* FindPanelContentViewController.swift */; };
		2AD21FCC1D2E3BE80018C8D1 /* StatusBar.swift in Sources */ = {isa = PBXBuildFile; fileRef = 2AD21FCB1D2E3BE80018C8D1 /* StatusBar.swift */; };
		2AD21FCD1D2E3BE80018C8D1 /* StatusBar.swift in Sources */ = {isa = PBXBuildFile; fileRef = 2AD21FCB1D2E3BE80018C8D1 /* StatusBar.swift */; };
		2AD2387A2939AC7200209834 /* UserUnixTask.swift in Sources */ = {isa = PBXBuildFile; fileRef = 2AD238792939AC7200209834 /* UserUnixTask.swift */; };
		2AD2387B2939AC7200209834 /* UserUnixTask.swift in Sources */ = {isa = PBXBuildFile; fileRef = 2AD238792939AC7200209834 /* UserUnixTask.swift */; };
		2AD551EA20D8206C007279B1 /* StatableMenuToolbarItem.swift in Sources */ = {isa = PBXBuildFile; fileRef = 2AD551E920D8206C007279B1 /* StatableMenuToolbarItem.swift */; };
		2AD551EB20D8206C007279B1 /* StatableMenuToolbarItem.swift in Sources */ = {isa = PBXBuildFile; fileRef = 2AD551E920D8206C007279B1 /* StatableMenuToolbarItem.swift */; };
		2AD616CC1D3E583D0016EFB6 /* DocumentController.swift in Sources */ = {isa = PBXBuildFile; fileRef = 2AD616CB1D3E583D0016EFB6 /* DocumentController.swift */; };
		2AD616CD1D3E583D0016EFB6 /* DocumentController.swift in Sources */ = {isa = PBXBuildFile; fileRef = 2AD616CB1D3E583D0016EFB6 /* DocumentController.swift */; };
		2AD69B851D3E42F700FBD998 /* TextSelection.swift in Sources */ = {isa = PBXBuildFile; fileRef = 2AD69B841D3E42F700FBD998 /* TextSelection.swift */; };
		2AD69B861D3E42F700FBD998 /* TextSelection.swift in Sources */ = {isa = PBXBuildFile; fileRef = 2AD69B841D3E42F700FBD998 /* TextSelection.swift */; };
		2AD69B881D3E4FCD00FBD998 /* NSTextView+ScriptingSupport.swift in Sources */ = {isa = PBXBuildFile; fileRef = 2AD69B871D3E4FCD00FBD998 /* NSTextView+ScriptingSupport.swift */; };
		2AD69B891D3E4FCD00FBD998 /* NSTextView+ScriptingSupport.swift in Sources */ = {isa = PBXBuildFile; fileRef = 2AD69B871D3E4FCD00FBD998 /* NSTextView+ScriptingSupport.swift */; };
		2AD7B9AF1D3E832E00E5D6D7 /* EditorCounter.swift in Sources */ = {isa = PBXBuildFile; fileRef = 2AD7B9AE1D3E832E00E5D6D7 /* EditorCounter.swift */; };
		2AD7B9B01D3E832E00E5D6D7 /* EditorCounter.swift in Sources */ = {isa = PBXBuildFile; fileRef = 2AD7B9AE1D3E832E00E5D6D7 /* EditorCounter.swift */; };
		2AD8D74A2064AD83000BEFDB /* NumberTextField.swift in Sources */ = {isa = PBXBuildFile; fileRef = 2AD8D7492064AD83000BEFDB /* NumberTextField.swift */; };
		2AD8D74B2064AD83000BEFDB /* NumberTextField.swift in Sources */ = {isa = PBXBuildFile; fileRef = 2AD8D7492064AD83000BEFDB /* NumberTextField.swift */; };
		2ADA15EE21C5073D00C6608B /* Collection+IndexSet.swift in Sources */ = {isa = PBXBuildFile; fileRef = 2ADA15ED21C5073D00C6608B /* Collection+IndexSet.swift */; };
		2ADA15EF21C5073D00C6608B /* Collection+IndexSet.swift in Sources */ = {isa = PBXBuildFile; fileRef = 2ADA15ED21C5073D00C6608B /* Collection+IndexSet.swift */; };
		2ADB04AC2A89F14D00C4F562 /* AddRemoveButton.swift in Sources */ = {isa = PBXBuildFile; fileRef = 2ADB04AB2A89F14D00C4F562 /* AddRemoveButton.swift */; };
		2ADB04AD2A89F14D00C4F562 /* AddRemoveButton.swift in Sources */ = {isa = PBXBuildFile; fileRef = 2ADB04AB2A89F14D00C4F562 /* AddRemoveButton.swift */; };
		2ADBC91521C9F30000B884FF /* Atomic.swift in Sources */ = {isa = PBXBuildFile; fileRef = 2ADBC91421C9F30000B884FF /* Atomic.swift */; };
		2ADBC91621C9F30000B884FF /* Atomic.swift in Sources */ = {isa = PBXBuildFile; fileRef = 2ADBC91421C9F30000B884FF /* Atomic.swift */; };
		2ADD0AD8217A967200F78732 /* NSTextView+LineNumber.swift in Sources */ = {isa = PBXBuildFile; fileRef = 2ADD0AD7217A967200F78732 /* NSTextView+LineNumber.swift */; };
		2ADD0AD9217A967200F78732 /* NSTextView+LineNumber.swift in Sources */ = {isa = PBXBuildFile; fileRef = 2ADD0AD7217A967200F78732 /* NSTextView+LineNumber.swift */; };
		2ADF96412C1B05CD00B6B722 /* FileEncoding in Frameworks */ = {isa = PBXBuildFile; productRef = 2ADF96402C1B05CD00B6B722 /* FileEncoding */; };
		2ADF96432C1B05D300B6B722 /* FileEncoding in Frameworks */ = {isa = PBXBuildFile; productRef = 2ADF96422C1B05D300B6B722 /* FileEncoding */; };
		2AE12DFB1E7DB47000681F72 /* Collection+String.swift in Sources */ = {isa = PBXBuildFile; fileRef = 2AE12DFA1E7DB47000681F72 /* Collection+String.swift */; };
		2AE12DFC1E7DB47000681F72 /* Collection+String.swift in Sources */ = {isa = PBXBuildFile; fileRef = 2AE12DFA1E7DB47000681F72 /* Collection+String.swift */; };
		2AE12DFE1E7DB7D200681F72 /* StringCollectionTests.swift in Sources */ = {isa = PBXBuildFile; fileRef = 2AE12DFD1E7DB7D200681F72 /* StringCollectionTests.swift */; };
		2AE12E001E7DDB1B00681F72 /* EditorTextView+SurroundSelection.swift in Sources */ = {isa = PBXBuildFile; fileRef = 2AE12DFF1E7DDB1B00681F72 /* EditorTextView+SurroundSelection.swift */; };
		2AE12E011E7DDB1B00681F72 /* EditorTextView+SurroundSelection.swift in Sources */ = {isa = PBXBuildFile; fileRef = 2AE12DFF1E7DDB1B00681F72 /* EditorTextView+SurroundSelection.swift */; };
		2AE12E071E7DDF0700681F72 /* CustomSurroundView.swift in Sources */ = {isa = PBXBuildFile; fileRef = 2AE12E061E7DDF0700681F72 /* CustomSurroundView.swift */; };
		2AE12E081E7DDF0700681F72 /* CustomSurroundView.swift in Sources */ = {isa = PBXBuildFile; fileRef = 2AE12E061E7DDF0700681F72 /* CustomSurroundView.swift */; };
		2AE144B62B00A963005E8CF1 /* Identifiable.swift in Sources */ = {isa = PBXBuildFile; fileRef = 2AE144B52B00A963005E8CF1 /* Identifiable.swift */; };
		2AE144B72B00A963005E8CF1 /* Identifiable.swift in Sources */ = {isa = PBXBuildFile; fileRef = 2AE144B52B00A963005E8CF1 /* Identifiable.swift */; };
		2AE144B92B00DCB7005E8CF1 /* View+Alert.swift in Sources */ = {isa = PBXBuildFile; fileRef = 2AE144B82B00DCB7005E8CF1 /* View+Alert.swift */; };
		2AE144BA2B00DCB7005E8CF1 /* View+Alert.swift in Sources */ = {isa = PBXBuildFile; fileRef = 2AE144B82B00DCB7005E8CF1 /* View+Alert.swift */; };
		2AE144BC2B01E341005E8CF1 /* DonationSettingsView.swift in Sources */ = {isa = PBXBuildFile; fileRef = 2AE144BB2B01E341005E8CF1 /* DonationSettingsView.swift */; };
		2AE144BD2B01E341005E8CF1 /* DonationSettingsView.swift in Sources */ = {isa = PBXBuildFile; fileRef = 2AE144BB2B01E341005E8CF1 /* DonationSettingsView.swift */; };
		2AE144C42B0222DB005E8CF1 /* LiveTextInsertionView.swift in Sources */ = {isa = PBXBuildFile; fileRef = 2AE144C32B0222DB005E8CF1 /* LiveTextInsertionView.swift */; };
		2AE144C52B0222DB005E8CF1 /* LiveTextInsertionView.swift in Sources */ = {isa = PBXBuildFile; fileRef = 2AE144C32B0222DB005E8CF1 /* LiveTextInsertionView.swift */; };
		2AE214E22BEB3011007EF0E9 /* CSVFormatStyle.swift in Sources */ = {isa = PBXBuildFile; fileRef = 2AE214E12BEB3011007EF0E9 /* CSVFormatStyle.swift */; };
		2AE214E32BEB3011007EF0E9 /* CSVFormatStyle.swift in Sources */ = {isa = PBXBuildFile; fileRef = 2AE214E12BEB3011007EF0E9 /* CSVFormatStyle.swift */; };
		2AE214E52BEBAD1A007EF0E9 /* UUID+Transferable.swift in Sources */ = {isa = PBXBuildFile; fileRef = 2AE214E42BEBAD1A007EF0E9 /* UUID+Transferable.swift */; };
		2AE214E62BEBAD1A007EF0E9 /* UUID+Transferable.swift in Sources */ = {isa = PBXBuildFile; fileRef = 2AE214E42BEBAD1A007EF0E9 /* UUID+Transferable.swift */; };
		2AE3F3181D3F8A1F005B8724 /* NSAttributedString.swift in Sources */ = {isa = PBXBuildFile; fileRef = 2AE3F3171D3F8A1F005B8724 /* NSAttributedString.swift */; };
		2AE3F3191D3F8A1F005B8724 /* NSAttributedString.swift in Sources */ = {isa = PBXBuildFile; fileRef = 2AE3F3171D3F8A1F005B8724 /* NSAttributedString.swift */; };
		2AE44DB82BE65C1F002A787D /* OutlineNavigator.swift in Sources */ = {isa = PBXBuildFile; fileRef = 2AE44DB72BE65C1F002A787D /* OutlineNavigator.swift */; };
		2AE44DB92BE65C1F002A787D /* OutlineNavigator.swift in Sources */ = {isa = PBXBuildFile; fileRef = 2AE44DB72BE65C1F002A787D /* OutlineNavigator.swift */; };
		2AE44DBB2BE67F81002A787D /* ContentViewController.swift in Sources */ = {isa = PBXBuildFile; fileRef = 2AE44DBA2BE67F81002A787D /* ContentViewController.swift */; };
		2AE44DBC2BE67F81002A787D /* ContentViewController.swift in Sources */ = {isa = PBXBuildFile; fileRef = 2AE44DBA2BE67F81002A787D /* ContentViewController.swift */; };
		2AE44DCE2BE7C34D002A787D /* InAppPurchase.xcstrings in Resources */ = {isa = PBXBuildFile; fileRef = 2A65520A2BDF4D880082B7D6 /* InAppPurchase.xcstrings */; };
		2AE44DCF2BE7C355002A787D /* InAppPurchase.xcstrings in Resources */ = {isa = PBXBuildFile; fileRef = 2A65520A2BDF4D880082B7D6 /* InAppPurchase.xcstrings */; };
		2AE44DD12BE7CF48002A787D /* Donation.xcstrings in Resources */ = {isa = PBXBuildFile; fileRef = 2AE44DD02BE7CF48002A787D /* Donation.xcstrings */; };
		2AE44DD22BE7CF48002A787D /* Donation.xcstrings in Resources */ = {isa = PBXBuildFile; fileRef = 2AE44DD02BE7CF48002A787D /* Donation.xcstrings */; };
		2AE52F281D176B8500D60A32 /* FindPanelSplitView.swift in Sources */ = {isa = PBXBuildFile; fileRef = 2AE52F271D176B8500D60A32 /* FindPanelSplitView.swift */; };
		2AE52F291D176B8500D60A32 /* FindPanelSplitView.swift in Sources */ = {isa = PBXBuildFile; fileRef = 2AE52F271D176B8500D60A32 /* FindPanelSplitView.swift */; };
		2AE73F3D2039A29300D8903B /* URL+ExtendedAttribute.swift in Sources */ = {isa = PBXBuildFile; fileRef = 2AE73F3C2039A29300D8903B /* URL+ExtendedAttribute.swift */; };
		2AE73F3E2039A29300D8903B /* URL+ExtendedAttribute.swift in Sources */ = {isa = PBXBuildFile; fileRef = 2AE73F3C2039A29300D8903B /* URL+ExtendedAttribute.swift */; };
		2AE73F40203D2FBB00D8903B /* NSLayoutManager.swift in Sources */ = {isa = PBXBuildFile; fileRef = 2AE73F3F203D2FBB00D8903B /* NSLayoutManager.swift */; };
		2AE73F41203D2FBB00D8903B /* NSLayoutManager.swift in Sources */ = {isa = PBXBuildFile; fileRef = 2AE73F3F203D2FBB00D8903B /* NSLayoutManager.swift */; };
		2AE73F43203E753C00D8903B /* NSTextView+Selection.swift in Sources */ = {isa = PBXBuildFile; fileRef = 2AE73F42203E753C00D8903B /* NSTextView+Selection.swift */; };
		2AE73F44203E753C00D8903B /* NSTextView+Selection.swift in Sources */ = {isa = PBXBuildFile; fileRef = 2AE73F42203E753C00D8903B /* NSTextView+Selection.swift */; };
		2AE7A8D920450FE600830830 /* OutlineInspectorView.swift in Sources */ = {isa = PBXBuildFile; fileRef = 2AE7A8D820450FE600830830 /* OutlineInspectorView.swift */; };
		2AE7A8DA20450FE600830830 /* OutlineInspectorView.swift in Sources */ = {isa = PBXBuildFile; fileRef = 2AE7A8D820450FE600830830 /* OutlineInspectorView.swift */; };
		2AE95A1A2A86270000E85CF5 /* HoleContentView.swift in Sources */ = {isa = PBXBuildFile; fileRef = 2AE95A192A86270000E85CF5 /* HoleContentView.swift */; };
		2AE95A1B2A86270000E85CF5 /* HoleContentView.swift in Sources */ = {isa = PBXBuildFile; fileRef = 2AE95A192A86270000E85CF5 /* HoleContentView.swift */; };
		2AEAA1432C00B37300B5332F /* NSMenu.swift in Sources */ = {isa = PBXBuildFile; fileRef = 2AEAA1422C00B37300B5332F /* NSMenu.swift */; };
		2AEAA1442C00B37300B5332F /* NSMenu.swift in Sources */ = {isa = PBXBuildFile; fileRef = 2AEAA1422C00B37300B5332F /* NSMenu.swift */; };
		2AEAA8232096380C001A175C /* HighlightExtractors.swift in Sources */ = {isa = PBXBuildFile; fileRef = 2AEAA8222096380C001A175C /* HighlightExtractors.swift */; };
		2AEAA8242096380C001A175C /* HighlightExtractors.swift in Sources */ = {isa = PBXBuildFile; fileRef = 2AEAA8222096380C001A175C /* HighlightExtractors.swift */; };
		2AEBD25A246BB4C200EC97A3 /* NSAttributedStringTests.swift in Sources */ = {isa = PBXBuildFile; fileRef = 2AEBD259246BB4C200EC97A3 /* NSAttributedStringTests.swift */; };
		2AEC48331E641E4F00FB0F89 /* Snippet.swift in Sources */ = {isa = PBXBuildFile; fileRef = 2AEC48321E641E4F00FB0F89 /* Snippet.swift */; };
		2AEC48341E641E4F00FB0F89 /* Snippet.swift in Sources */ = {isa = PBXBuildFile; fileRef = 2AEC48321E641E4F00FB0F89 /* Snippet.swift */; };
		2AEC69C41D41A1BE0089F96F /* EditorTextView.swift in Sources */ = {isa = PBXBuildFile; fileRef = 2AEC69C31D41A1BE0089F96F /* EditorTextView.swift */; };
		2AEC69C51D41A1BE0089F96F /* EditorTextView.swift in Sources */ = {isa = PBXBuildFile; fileRef = 2AEC69C31D41A1BE0089F96F /* EditorTextView.swift */; };
		2AED46701E425CD200751C45 /* TextFind.swift in Sources */ = {isa = PBXBuildFile; fileRef = 2AED466F1E425CD200751C45 /* TextFind.swift */; };
		2AED46711E425CD200751C45 /* TextFind.swift in Sources */ = {isa = PBXBuildFile; fileRef = 2AED466F1E425CD200751C45 /* TextFind.swift */; };
		2AED46731E43942300751C45 /* TextFindTests.swift in Sources */ = {isa = PBXBuildFile; fileRef = 2AED46721E43942300751C45 /* TextFindTests.swift */; };
		2AED70EE1D2E36EF006FFBCE /* DocumentViewController.swift in Sources */ = {isa = PBXBuildFile; fileRef = 2AED70ED1D2E36EF006FFBCE /* DocumentViewController.swift */; };
		2AED70EF1D2E36EF006FFBCE /* DocumentViewController.swift in Sources */ = {isa = PBXBuildFile; fileRef = 2AED70ED1D2E36EF006FFBCE /* DocumentViewController.swift */; };
		2AEE84B21E8158D700BA7982 /* WriteToConsoleCommand.swift in Sources */ = {isa = PBXBuildFile; fileRef = 2AEE84B11E8158D700BA7982 /* WriteToConsoleCommand.swift */; };
		2AEE84B31E8158D700BA7982 /* WriteToConsoleCommand.swift in Sources */ = {isa = PBXBuildFile; fileRef = 2AEE84B11E8158D700BA7982 /* WriteToConsoleCommand.swift */; };
		2AF073E31D33C3AB00770BA6 /* Theme.swift in Sources */ = {isa = PBXBuildFile; fileRef = 2AF073E21D33C3AB00770BA6 /* Theme.swift */; };
		2AF073E41D33C3AB00770BA6 /* Theme.swift in Sources */ = {isa = PBXBuildFile; fileRef = 2AF073E21D33C3AB00770BA6 /* Theme.swift */; };
		2AF0C1251D3DA44900B6FCB6 /* FourCharCode.swift in Sources */ = {isa = PBXBuildFile; fileRef = 2AF0C1241D3DA44900B6FCB6 /* FourCharCode.swift */; };
		2AF0C1261D3DA44900B6FCB6 /* FourCharCode.swift in Sources */ = {isa = PBXBuildFile; fileRef = 2AF0C1241D3DA44900B6FCB6 /* FourCharCode.swift */; };
		2AF0C1281D3DA6F800B6FCB6 /* FourCharCodeTests.swift in Sources */ = {isa = PBXBuildFile; fileRef = 2AF0C1271D3DA6F800B6FCB6 /* FourCharCodeTests.swift */; };
		2AF0C12D1D3DABD000B6FCB6 /* Document+ScriptingSupport.swift in Sources */ = {isa = PBXBuildFile; fileRef = 2AF0C12C1D3DABD000B6FCB6 /* Document+ScriptingSupport.swift */; };
		2AF0C12E1D3DABD000B6FCB6 /* Document+ScriptingSupport.swift in Sources */ = {isa = PBXBuildFile; fileRef = 2AF0C12C1D3DABD000B6FCB6 /* Document+ScriptingSupport.swift */; };
		2AF1D85821B8D9250060BC04 /* NSRegularExpression+Additions.swift in Sources */ = {isa = PBXBuildFile; fileRef = 2AF1D85721B8D9250060BC04 /* NSRegularExpression+Additions.swift */; };
		2AF1D85921B8D9250060BC04 /* NSRegularExpression+Additions.swift in Sources */ = {isa = PBXBuildFile; fileRef = 2AF1D85721B8D9250060BC04 /* NSRegularExpression+Additions.swift */; };
		2AF29EC42882EE7700DF31D2 /* AdvancedCharacterCounter.swift in Sources */ = {isa = PBXBuildFile; fileRef = 2AF29EC32882EE7700DF31D2 /* AdvancedCharacterCounter.swift */; };
		2AF29EC52882EE7700DF31D2 /* AdvancedCharacterCounter.swift in Sources */ = {isa = PBXBuildFile; fileRef = 2AF29EC32882EE7700DF31D2 /* AdvancedCharacterCounter.swift */; };
		2AF5D0E5286D9AB3000BE826 /* ArithmeticsTests.swift in Sources */ = {isa = PBXBuildFile; fileRef = 2AF5D0E4286D9AB3000BE826 /* ArithmeticsTests.swift */; };
		2AF63BA82A6FA4D900E1258E /* NSTableView.swift in Sources */ = {isa = PBXBuildFile; fileRef = 2AF63BA72A6FA4D900E1258E /* NSTableView.swift */; };
		2AF63BA92A6FA4D900E1258E /* NSTableView.swift in Sources */ = {isa = PBXBuildFile; fileRef = 2AF63BA72A6FA4D900E1258E /* NSTableView.swift */; };
		2AF6A5C728053179005F580B /* InconsistentLineEndingsView.swift in Sources */ = {isa = PBXBuildFile; fileRef = 2AF6A5C528053179005F580B /* InconsistentLineEndingsView.swift */; };
		2AF6A5C828053179005F580B /* InconsistentLineEndingsView.swift in Sources */ = {isa = PBXBuildFile; fileRef = 2AF6A5C528053179005F580B /* InconsistentLineEndingsView.swift */; };
		2AF98CAB294B9488009AD47F /* FindSettingsView.swift in Sources */ = {isa = PBXBuildFile; fileRef = 2AF98CAA294B9488009AD47F /* FindSettingsView.swift */; };
		2AF98CAC294B9488009AD47F /* FindSettingsView.swift in Sources */ = {isa = PBXBuildFile; fileRef = 2AF98CAA294B9488009AD47F /* FindSettingsView.swift */; };
		2AF98CAF294C0670009AD47F /* MultipleReplaceSettingsView.swift in Sources */ = {isa = PBXBuildFile; fileRef = 2AF98CAE294C0670009AD47F /* MultipleReplaceSettingsView.swift */; };
		2AF98CB0294C0670009AD47F /* MultipleReplaceSettingsView.swift in Sources */ = {isa = PBXBuildFile; fileRef = 2AF98CAE294C0670009AD47F /* MultipleReplaceSettingsView.swift */; };
		2AF99620235ACDD60041872E /* NSPrintInfo.swift in Sources */ = {isa = PBXBuildFile; fileRef = 2AF9961F235ACDD60041872E /* NSPrintInfo.swift */; };
		2AF99621235ACDD60041872E /* NSPrintInfo.swift in Sources */ = {isa = PBXBuildFile; fileRef = 2AF9961F235ACDD60041872E /* NSPrintInfo.swift */; };
		2AFAFD4A1D41487600F1458F /* PrintTextView.swift in Sources */ = {isa = PBXBuildFile; fileRef = 2AFAFD491D41487600F1458F /* PrintTextView.swift */; };
		2AFAFD4B1D41487600F1458F /* PrintTextView.swift in Sources */ = {isa = PBXBuildFile; fileRef = 2AFAFD491D41487600F1458F /* PrintTextView.swift */; };
		2AFB30DF1E4B8F5B00BFAEF3 /* Debouncer.swift in Sources */ = {isa = PBXBuildFile; fileRef = 2AFB30DE1E4B8F5B00BFAEF3 /* Debouncer.swift */; };
		2AFB30E01E4B8F5B00BFAEF3 /* Debouncer.swift in Sources */ = {isa = PBXBuildFile; fileRef = 2AFB30DE1E4B8F5B00BFAEF3 /* Debouncer.swift */; };
		2AFB5AE81D597ABB003895A7 /* DefaultSettings+Encodings.swift in Sources */ = {isa = PBXBuildFile; fileRef = 2AFB5AE71D597ABB003895A7 /* DefaultSettings+Encodings.swift */; };
		2AFB5AE91D597ABB003895A7 /* DefaultSettings+Encodings.swift in Sources */ = {isa = PBXBuildFile; fileRef = 2AFB5AE71D597ABB003895A7 /* DefaultSettings+Encodings.swift */; };
		2AFD218A27E0434100E83E88 /* UTType.swift in Sources */ = {isa = PBXBuildFile; fileRef = 2AFD218927E0434100E83E88 /* UTType.swift */; };
		2AFD218B27E0434100E83E88 /* UTType.swift in Sources */ = {isa = PBXBuildFile; fileRef = 2AFD218927E0434100E83E88 /* UTType.swift */; };
		2AFD218D27E0442B00E83E88 /* UTTypeExtensionTests.swift in Sources */ = {isa = PBXBuildFile; fileRef = 2AFD218C27E0442B00E83E88 /* UTTypeExtensionTests.swift */; };
		2AFD328F2949B34A000ED1C5 /* RegularExpressionSyntaxTests.swift in Sources */ = {isa = PBXBuildFile; fileRef = 2AFD328E2949B34A000ED1C5 /* RegularExpressionSyntaxTests.swift */; };
		2AFE848622AE71130001C4ED /* TextContainer.swift in Sources */ = {isa = PBXBuildFile; fileRef = 2AFE848522AE71130001C4ED /* TextContainer.swift */; };
		2AFE848722AE71130001C4ED /* TextContainer.swift in Sources */ = {isa = PBXBuildFile; fileRef = 2AFE848522AE71130001C4ED /* TextContainer.swift */; };
		2AFECF5A2171C0E60065A7DE /* Bundle+AppInfo.swift in Sources */ = {isa = PBXBuildFile; fileRef = 2AFECF592171C0E60065A7DE /* Bundle+AppInfo.swift */; };
		2AFECF5B2171C0E60065A7DE /* Bundle+AppInfo.swift in Sources */ = {isa = PBXBuildFile; fileRef = 2AFECF592171C0E60065A7DE /* Bundle+AppInfo.swift */; };
		2AFFA7C32B16E93B005652CD /* FormatSettingsView.swift in Sources */ = {isa = PBXBuildFile; fileRef = 2AFFA7C22B16E93B005652CD /* FormatSettingsView.swift */; };
		2AFFA7C42B16E93B005652CD /* FormatSettingsView.swift in Sources */ = {isa = PBXBuildFile; fileRef = 2AFFA7C22B16E93B005652CD /* FormatSettingsView.swift */; };
		2AFFA7C62B170097005652CD /* EditSettingsView.swift in Sources */ = {isa = PBXBuildFile; fileRef = 2AFFA7C52B170097005652CD /* EditSettingsView.swift */; };
		2AFFA7C72B170097005652CD /* EditSettingsView.swift in Sources */ = {isa = PBXBuildFile; fileRef = 2AFFA7C52B170097005652CD /* EditSettingsView.swift */; };
/* End PBXBuildFile section */

/* Begin PBXContainerItemProxy section */
		2AA2C6F6243996EC0017D1EC /* PBXContainerItemProxy */ = {
			isa = PBXContainerItemProxy;
			containerPortal = 2A37F4A9FDCFA73011CA2CEA /* Project object */;
			proxyType = 1;
			remoteGlobalIDString = 2A6F0D4E1B5500E100C2D03C;
			remoteInfo = CotEditor;
		};
		2AA2C6F8243996EF0017D1EC /* PBXContainerItemProxy */ = {
			isa = PBXContainerItemProxy;
			containerPortal = 2A37F4A9FDCFA73011CA2CEA /* Project object */;
			proxyType = 1;
			remoteGlobalIDString = 2A6F0D4E1B5500E100C2D03C;
			remoteInfo = CotEditor;
		};
/* End PBXContainerItemProxy section */

/* Begin PBXCopyFilesBuildPhase section */
		2A94FC771BE2253500B454A8 /* Copy Command-Line Tools */ = {
			isa = PBXCopyFilesBuildPhase;
			buildActionMask = 2147483647;
			dstPath = bin;
			dstSubfolderSpec = 12;
			files = (
				2A94FC791BE225A200B454A8 /* cot in Copy Command-Line Tools */,
			);
			name = "Copy Command-Line Tools";
			runOnlyForDeploymentPostprocessing = 0;
		};
		2A94FC7A1BE225E900B454A8 /* Copy Command-Line Tools */ = {
			isa = PBXCopyFilesBuildPhase;
			buildActionMask = 2147483647;
			dstPath = bin;
			dstSubfolderSpec = 12;
			files = (
				2A94FC7B1BE225F000B454A8 /* cot in Copy Command-Line Tools */,
			);
			name = "Copy Command-Line Tools";
			runOnlyForDeploymentPostprocessing = 0;
		};
/* End PBXCopyFilesBuildPhase section */

/* Begin PBXFileReference section */
		2A04E9BA27FD6911008C82D8 /* SnippetTests.swift */ = {isa = PBXFileReference; lastKnownFileType = sourcecode.swift; path = SnippetTests.swift; sourceTree = "<group>"; };
		2A05081223D6B9E900602F5E /* NSViewController.swift */ = {isa = PBXFileReference; lastKnownFileType = sourcecode.swift; path = NSViewController.swift; sourceTree = "<group>"; };
		2A0778602072040500876277 /* RegularExpressionSyntaxType.swift */ = {isa = PBXFileReference; lastKnownFileType = sourcecode.swift; path = RegularExpressionSyntaxType.swift; sourceTree = "<group>"; };
		2A07A8F92BABC182007CABFD /* About.xcstrings */ = {isa = PBXFileReference; fileEncoding = 4; lastKnownFileType = text.json.xcstrings; path = About.xcstrings; sourceTree = "<group>"; };
		2A07A8FC2BABC1C3007CABFD /* Syntax.xcstrings */ = {isa = PBXFileReference; fileEncoding = 4; lastKnownFileType = text.json.xcstrings; path = Syntax.xcstrings; sourceTree = "<group>"; };
		2A07A8FF2BABC1EA007CABFD /* LinkButton.xcstrings */ = {isa = PBXFileReference; fileEncoding = 4; lastKnownFileType = text.json.xcstrings; path = LinkButton.xcstrings; sourceTree = "<group>"; };
		2A07A9022BABC1FA007CABFD /* CommandBar.xcstrings */ = {isa = PBXFileReference; fileEncoding = 4; lastKnownFileType = text.json.xcstrings; path = CommandBar.xcstrings; sourceTree = "<group>"; };
		2A07E8471DF160600022FF9C /* NSTouchBar+Validation.swift */ = {isa = PBXFileReference; fileEncoding = 4; lastKnownFileType = sourcecode.swift; path = "NSTouchBar+Validation.swift"; sourceTree = "<group>"; };
		2A0A602A27ABD74500725B70 /* FilterField.swift */ = {isa = PBXFileReference; lastKnownFileType = sourcecode.swift; path = FilterField.swift; sourceTree = "<group>"; };
		2A0BF8A71DD8E7F90088961B /* TextSizeTouchBar.swift */ = {isa = PBXFileReference; fileEncoding = 4; lastKnownFileType = sourcecode.swift; path = TextSizeTouchBar.swift; sourceTree = "<group>"; };
		2A0DD6321E655C4A001CAAA3 /* TokenTextEditor.swift */ = {isa = PBXFileReference; fileEncoding = 4; lastKnownFileType = sourcecode.swift; path = TokenTextEditor.swift; sourceTree = "<group>"; };
		2A0DD6351E655FE6001CAAA3 /* Tokenizer.swift */ = {isa = PBXFileReference; fileEncoding = 4; lastKnownFileType = sourcecode.swift; path = Tokenizer.swift; sourceTree = "<group>"; };
		2A1083EF2944837E00751DAE /* InsetTextField.swift */ = {isa = PBXFileReference; lastKnownFileType = sourcecode.swift; path = InsetTextField.swift; sourceTree = "<group>"; };
		2A10B6F421450A3B00B4205E /* NSAppearance.swift */ = {isa = PBXFileReference; lastKnownFileType = sourcecode.swift; path = NSAppearance.swift; sourceTree = "<group>"; };
		2A10C5F61FD19237002AB5AE /* KeyBinding.swift */ = {isa = PBXFileReference; lastKnownFileType = sourcecode.swift; path = KeyBinding.swift; sourceTree = "<group>"; };
		2A10C5F91FD25D04002AB5AE /* Selector+Codable.swift */ = {isa = PBXFileReference; lastKnownFileType = sourcecode.swift; path = "Selector+Codable.swift"; sourceTree = "<group>"; };
		2A10D1091E708CDF0027192A /* Base */ = {isa = PBXFileReference; lastKnownFileType = file.storyboard; name = Base; path = Base.lproj/KeyBindingTreeView.storyboard; sourceTree = "<group>"; };
		2A10D1271E714D230027192A /* Base */ = {isa = PBXFileReference; lastKnownFileType = file.storyboard; name = Base; path = Base.lproj/ThemeListView.storyboard; sourceTree = "<group>"; };
		2A10D1371E715E5B0027192A /* Base */ = {isa = PBXFileReference; lastKnownFileType = file.storyboard; name = Base; path = Base.lproj/SyntaxListView.storyboard; sourceTree = "<group>"; };
		2A1125C023F180FF006A1DB2 /* LineRangeCacheableTests.swift */ = {isa = PBXFileReference; lastKnownFileType = sourcecode.swift; path = LineRangeCacheableTests.swift; sourceTree = "<group>"; };
		2A1125C223F1A86B006A1DB2 /* LineRangeCacheable.swift */ = {isa = PBXFileReference; lastKnownFileType = sourcecode.swift; path = LineRangeCacheable.swift; sourceTree = "<group>"; };
		2A1125C523F6EFB2006A1DB2 /* URLDetector.swift */ = {isa = PBXFileReference; lastKnownFileType = sourcecode.swift; path = URLDetector.swift; sourceTree = "<group>"; };
		2A11F2121E669BFA005E1675 /* PointerBridge.swift */ = {isa = PBXFileReference; fileEncoding = 4; lastKnownFileType = sourcecode.swift; path = PointerBridge.swift; sourceTree = "<group>"; };
		2A1311D52127DCE1001D52C5 /* NSTextView+CurrentLineHighlighting.swift */ = {isa = PBXFileReference; lastKnownFileType = sourcecode.swift; path = "NSTextView+CurrentLineHighlighting.swift"; sourceTree = "<group>"; };
		2A158C1B2945A6B1000A4EC1 /* HeadingMenuItem.swift */ = {isa = PBXFileReference; lastKnownFileType = sourcecode.swift; path = HeadingMenuItem.swift; sourceTree = "<group>"; };
		2A158C1E2945E423000A4EC1 /* SavePanelAccessory.swift */ = {isa = PBXFileReference; lastKnownFileType = sourcecode.swift; path = SavePanelAccessory.swift; sourceTree = "<group>"; };
		2A158C212945F54B000A4EC1 /* EditorOpacityView.swift */ = {isa = PBXFileReference; lastKnownFileType = sourcecode.swift; path = EditorOpacityView.swift; sourceTree = "<group>"; };
		2A1679E51D3CE07100E8261D /* Document.swift */ = {isa = PBXFileReference; fileEncoding = 4; lastKnownFileType = sourcecode.swift; path = Document.swift; sourceTree = "<group>"; };
		2A17A3121D2D16F1001DD717 /* WindowContentViewController.swift */ = {isa = PBXFileReference; fileEncoding = 4; lastKnownFileType = sourcecode.swift; path = WindowContentViewController.swift; sourceTree = "<group>"; };
		2A17A3151D2D4319001DD717 /* DocumentWindow.swift */ = {isa = PBXFileReference; fileEncoding = 4; lastKnownFileType = sourcecode.swift; path = DocumentWindow.swift; sourceTree = "<group>"; };
		2A180F4A2854E71800EBAF66 /* NSTextSelectionDataSource.swift */ = {isa = PBXFileReference; lastKnownFileType = sourcecode.swift; path = NSTextSelectionDataSource.swift; sourceTree = "<group>"; };
		2A1814B721CF8BD500602214 /* RegularExpressionFormatter.swift */ = {isa = PBXFileReference; lastKnownFileType = sourcecode.swift; path = RegularExpressionFormatter.swift; sourceTree = "<group>"; };
		2A1814BA21CF8F3800602214 /* RegularExpressionSyntaxType+Color.swift */ = {isa = PBXFileReference; lastKnownFileType = sourcecode.swift; path = "RegularExpressionSyntaxType+Color.swift"; sourceTree = "<group>"; };
		2A1814BD21CFC9CF00602214 /* RegularExpressionTextField.swift */ = {isa = PBXFileReference; lastKnownFileType = sourcecode.swift; path = RegularExpressionTextField.swift; sourceTree = "<group>"; };
		2A1856041D47E7FE008FA79E /* NSTextView+TextReplacement.swift */ = {isa = PBXFileReference; fileEncoding = 4; lastKnownFileType = sourcecode.swift; path = "NSTextView+TextReplacement.swift"; sourceTree = "<group>"; };
		2A18560A1D47FA37008FA79E /* TextFinder.swift */ = {isa = PBXFileReference; fileEncoding = 4; lastKnownFileType = sourcecode.swift; path = TextFinder.swift; sourceTree = "<group>"; };
		2A1856111D48AFEA008FA79E /* PrintPanelAccessoryController.swift */ = {isa = PBXFileReference; fileEncoding = 4; lastKnownFileType = sourcecode.swift; path = PrintPanelAccessoryController.swift; sourceTree = "<group>"; };
		2A1893A61FFF16A400AD244F /* PatternSortView.swift */ = {isa = PBXFileReference; lastKnownFileType = sourcecode.swift; path = PatternSortView.swift; sourceTree = "<group>"; };
		2A1893A91FFF422D00AD244F /* LineSort.swift */ = {isa = PBXFileReference; lastKnownFileType = sourcecode.swift; path = LineSort.swift; sourceTree = "<group>"; };
		2A1893AC1FFF6A0100AD244F /* LineSortTests.swift */ = {isa = PBXFileReference; lastKnownFileType = sourcecode.swift; path = LineSortTests.swift; sourceTree = "<group>"; };
		2A18A5BC1C4A730D00BAD817 /* EncodingTests.swift */ = {isa = PBXFileReference; fileEncoding = 4; lastKnownFileType = sourcecode.swift; path = EncodingTests.swift; sourceTree = "<group>"; };
		2A19AF852AE0D15300EFFDCB /* FormPopUpButton.swift */ = {isa = PBXFileReference; lastKnownFileType = sourcecode.swift; path = FormPopUpButton.swift; sourceTree = "<group>"; };
		2A1A4EAF24FB9D9300B50AA0 /* Combine.swift */ = {isa = PBXFileReference; lastKnownFileType = sourcecode.swift; path = Combine.swift; sourceTree = "<group>"; };
		2A1ABC9A27F056E60054795D /* BidiScrollView.swift */ = {isa = PBXFileReference; lastKnownFileType = sourcecode.swift; path = BidiScrollView.swift; sourceTree = "<group>"; };
		2A1ABCA427F079120054795D /* BidiScroller.swift */ = {isa = PBXFileReference; lastKnownFileType = sourcecode.swift; path = BidiScroller.swift; sourceTree = "<group>"; };
		2A1ABCA727F07CED0054795D /* NSScroller.swift */ = {isa = PBXFileReference; lastKnownFileType = sourcecode.swift; path = NSScroller.swift; sourceTree = "<group>"; };
		2A1B7E74216CBBEA002C7395 /* SynchronizedScrollView.swift */ = {isa = PBXFileReference; lastKnownFileType = sourcecode.swift; path = SynchronizedScrollView.swift; sourceTree = "<group>"; };
		2A1E7DCB2B889A1F004F0C07 /* KeyBindingsSettings.xcstrings */ = {isa = PBXFileReference; lastKnownFileType = text.json.xcstrings; path = KeyBindingsSettings.xcstrings; sourceTree = "<group>"; };
		2A1E7DD22B8C043F004F0C07 /* ModeSettings.xcstrings */ = {isa = PBXFileReference; lastKnownFileType = text.json.xcstrings; path = ModeSettings.xcstrings; sourceTree = "<group>"; };
		2A1E7DD32B8C5A23004F0C07 /* Mode.swift */ = {isa = PBXFileReference; lastKnownFileType = sourcecode.swift; path = Mode.swift; sourceTree = "<group>"; };
		2A1E7DE42B8D6102004F0C07 /* MultipleReplace.xcstrings */ = {isa = PBXFileReference; lastKnownFileType = text.json.xcstrings; path = MultipleReplace.xcstrings; sourceTree = "<group>"; };
		2A1E7DF92B8D67B3004F0C07 /* PrintAccessory.xcstrings */ = {isa = PBXFileReference; lastKnownFileType = text.json.xcstrings; path = PrintAccessory.xcstrings; sourceTree = "<group>"; };
		2A1E7E182B8D715F004F0C07 /* EditorOpacity.xcstrings */ = {isa = PBXFileReference; lastKnownFileType = text.json.xcstrings; path = EditorOpacity.xcstrings; sourceTree = "<group>"; };
		2A1E7E292B8D7414004F0C07 /* SyntaxMappingConflict.xcstrings */ = {isa = PBXFileReference; lastKnownFileType = text.json.xcstrings; path = SyntaxMappingConflict.xcstrings; sourceTree = "<group>"; };
		2A1E7E3A2B8D7D47004F0C07 /* CharacterInspector.xcstrings */ = {isa = PBXFileReference; lastKnownFileType = text.json.xcstrings; path = CharacterInspector.xcstrings; sourceTree = "<group>"; };
		2A1E7E4E2B8D9706004F0C07 /* Console.xcstrings */ = {isa = PBXFileReference; lastKnownFileType = text.json.xcstrings; path = Console.xcstrings; sourceTree = "<group>"; };
		2A1E7E5F2B8DC879004F0C07 /* Settings.xcstrings */ = {isa = PBXFileReference; lastKnownFileType = text.json.xcstrings; path = Settings.xcstrings; sourceTree = "<group>"; };
		2A1EB5C319AD469500C1E37E /* Assets.xcassets */ = {isa = PBXFileReference; lastKnownFileType = folder.assetcatalog; path = Assets.xcassets; sourceTree = "<group>"; };
		2A1FAD5720A74D0A00566D7C /* MutableCopying.swift */ = {isa = PBXFileReference; lastKnownFileType = sourcecode.swift; path = MutableCopying.swift; sourceTree = "<group>"; };
		2A2179F51A07093B002C4AB1 /* SyntaxMap.json */ = {isa = PBXFileReference; fileEncoding = 4; lastKnownFileType = text.json; path = SyntaxMap.json; sourceTree = "<group>"; };
		2A21E6722BB44D5E0054C8A1 /* DonationSettings.xcstrings */ = {isa = PBXFileReference; fileEncoding = 4; lastKnownFileType = text.json.xcstrings; path = DonationSettings.xcstrings; sourceTree = "<group>"; };
		2A231A241E7B4EDC00C2A909 /* MultipleReplace+Codable.swift */ = {isa = PBXFileReference; fileEncoding = 4; lastKnownFileType = sourcecode.swift; path = "MultipleReplace+Codable.swift"; sourceTree = "<group>"; };
		2A231A271E7BD82700C2A909 /* Binding.swift */ = {isa = PBXFileReference; fileEncoding = 4; lastKnownFileType = sourcecode.swift; path = Binding.swift; sourceTree = "<group>"; };
		2A231A2C1E7BE8B700C2A909 /* FindProgress.swift */ = {isa = PBXFileReference; fileEncoding = 4; lastKnownFileType = sourcecode.swift; path = FindProgress.swift; sourceTree = "<group>"; };
		2A231A351E7C30F000C2A909 /* MultipleReplaceSplitViewController.swift */ = {isa = PBXFileReference; fileEncoding = 4; lastKnownFileType = sourcecode.swift; path = MultipleReplaceSplitViewController.swift; sourceTree = "<group>"; };
		2A231A381E7C31F400C2A909 /* MultipleReplaceListViewController.swift */ = {isa = PBXFileReference; fileEncoding = 4; lastKnownFileType = sourcecode.swift; path = MultipleReplaceListViewController.swift; sourceTree = "<group>"; };
		2A24F90F2BEDDFEF00CB6CCF /* WhatsNewView.swift */ = {isa = PBXFileReference; lastKnownFileType = sourcecode.swift; path = WhatsNewView.swift; sourceTree = "<group>"; };
		2A24F9122BEDF6D000CB6CCF /* CapsuleButtonStyle.swift */ = {isa = PBXFileReference; lastKnownFileType = sourcecode.swift; path = CapsuleButtonStyle.swift; sourceTree = "<group>"; };
		2A24F9152BEDFD9400CB6CCF /* WhatsNew.xcstrings */ = {isa = PBXFileReference; lastKnownFileType = text.json.xcstrings; path = WhatsNew.xcstrings; sourceTree = "<group>"; };
		2A25C52720F06BE80003AE1A /* CustomTabWidthView.swift */ = {isa = PBXFileReference; lastKnownFileType = sourcecode.swift; path = CustomTabWidthView.swift; sourceTree = "<group>"; };
		2A26156D2977B87F008C2240 /* StepperNumberField.swift */ = {isa = PBXFileReference; lastKnownFileType = sourcecode.swift; path = StepperNumberField.swift; sourceTree = "<group>"; };
		2A2615732977CB48008C2240 /* SyntaxHighlightEditView.swift */ = {isa = PBXFileReference; lastKnownFileType = sourcecode.swift; path = SyntaxHighlightEditView.swift; sourceTree = "<group>"; };
		2A2615762977D30E008C2240 /* SyntaxOutlineEditView.swift */ = {isa = PBXFileReference; lastKnownFileType = sourcecode.swift; path = SyntaxOutlineEditView.swift; sourceTree = "<group>"; };
		2A2615792977D5E8008C2240 /* SyntaxCommentEditView.swift */ = {isa = PBXFileReference; lastKnownFileType = sourcecode.swift; path = SyntaxCommentEditView.swift; sourceTree = "<group>"; };
		2A26157C2977D706008C2240 /* SyntaxCompletionEditView.swift */ = {isa = PBXFileReference; lastKnownFileType = sourcecode.swift; path = SyntaxCompletionEditView.swift; sourceTree = "<group>"; };
		2A26157F2977DB20008C2240 /* SyntaxFileMappingEditView.swift */ = {isa = PBXFileReference; lastKnownFileType = sourcecode.swift; path = SyntaxFileMappingEditView.swift; sourceTree = "<group>"; };
		2A2615822977F62D008C2240 /* SyntaxMetadataEditView.swift */ = {isa = PBXFileReference; lastKnownFileType = sourcecode.swift; path = SyntaxMetadataEditView.swift; sourceTree = "<group>"; };
		2A2615852977F7E2008C2240 /* SyntaxEditView.swift */ = {isa = PBXFileReference; lastKnownFileType = sourcecode.swift; path = SyntaxEditView.swift; sourceTree = "<group>"; };
		2A2615882977FCF6008C2240 /* SubmitButtonGroup.swift */ = {isa = PBXFileReference; lastKnownFileType = sourcecode.swift; path = SubmitButtonGroup.swift; sourceTree = "<group>"; };
		2A26158B2979052C008C2240 /* SyntaxObject.swift */ = {isa = PBXFileReference; lastKnownFileType = sourcecode.swift; path = SyntaxObject.swift; sourceTree = "<group>"; };
		2A2792911D1DACC400F3FC5D /* ThemeListViewController.swift */ = {isa = PBXFileReference; fileEncoding = 4; lastKnownFileType = sourcecode.swift; path = ThemeListViewController.swift; sourceTree = "<group>"; };
		2A2792941D1DBDAC00F3FC5D /* String+Constants.swift */ = {isa = PBXFileReference; fileEncoding = 4; lastKnownFileType = sourcecode.swift; path = "String+Constants.swift"; sourceTree = "<group>"; };
		2A2792971D1E57DA00F3FC5D /* SyntaxListViewController.swift */ = {isa = PBXFileReference; fileEncoding = 4; lastKnownFileType = sourcecode.swift; path = SyntaxListViewController.swift; sourceTree = "<group>"; };
		2A2B085F28046E3B0028D733 /* WarningInspectorView.swift */ = {isa = PBXFileReference; lastKnownFileType = sourcecode.swift; path = WarningInspectorView.swift; sourceTree = "<group>"; };
		2A2E56D62C018ADB00416F9E /* ComparableTests.swift */ = {isa = PBXFileReference; lastKnownFileType = sourcecode.swift; path = ComparableTests.swift; sourceTree = "<group>"; };
		2A2E56DA2C057FBF00416F9E /* BracePair.swift */ = {isa = PBXFileReference; lastKnownFileType = sourcecode.swift; path = BracePair.swift; sourceTree = "<group>"; };
		2A2EEF172B778BB1001FEDFB /* WrappingHStack.swift */ = {isa = PBXFileReference; lastKnownFileType = sourcecode.swift; path = WrappingHStack.swift; sourceTree = "<group>"; };
		2A30C7DA2B1380BE002F6381 /* ShortcutView.swift */ = {isa = PBXFileReference; lastKnownFileType = sourcecode.swift; path = ShortcutView.swift; sourceTree = "<group>"; };
		2A33D07D1D1C75B8005977B9 /* SyntaxValidationView.swift */ = {isa = PBXFileReference; fileEncoding = 4; lastKnownFileType = sourcecode.swift; path = SyntaxValidationView.swift; sourceTree = "<group>"; };
		2A341D19281EE23C00B85CB6 /* UserActivity.swift */ = {isa = PBXFileReference; lastKnownFileType = sourcecode.swift; path = UserActivity.swift; sourceTree = "<group>"; };
		2A3581971E597ECE00762AA5 /* MultipleReplace.swift */ = {isa = PBXFileReference; fileEncoding = 4; lastKnownFileType = sourcecode.swift; path = MultipleReplace.swift; sourceTree = "<group>"; };
		2A359DFD1DAE93EE00FEF7AA /* NSWindow+Responder.swift */ = {isa = PBXFileReference; fileEncoding = 4; lastKnownFileType = sourcecode.swift; path = "NSWindow+Responder.swift"; sourceTree = "<group>"; };
		2A3643E51E7C3D2400EA3CE8 /* ReplacementManager.swift */ = {isa = PBXFileReference; fileEncoding = 4; lastKnownFileType = sourcecode.swift; path = ReplacementManager.swift; sourceTree = "<group>"; };
		2A36CE7B1FF654C000020702 /* NSTextView+Snippet.swift */ = {isa = PBXFileReference; lastKnownFileType = sourcecode.swift; path = "NSTextView+Snippet.swift"; sourceTree = "<group>"; };
		2A36E3702AF9ED0B00A73534 /* Sparkle.xcstrings */ = {isa = PBXFileReference; lastKnownFileType = text.json.xcstrings; path = Sparkle.xcstrings; sourceTree = "<group>"; };
		2A39AC462B8B5C9700E216C9 /* OutlineItem+AttributedString.swift */ = {isa = PBXFileReference; lastKnownFileType = sourcecode.swift; path = "OutlineItem+AttributedString.swift"; sourceTree = "<group>"; };
		2A39AC802B8CDFC800E216C9 /* EncodingList.xcstrings */ = {isa = PBXFileReference; lastKnownFileType = text.json.xcstrings; path = EncodingList.xcstrings; sourceTree = "<group>"; };
		2A39AC912B8CE40400E216C9 /* GoToLine.xcstrings */ = {isa = PBXFileReference; lastKnownFileType = text.json.xcstrings; path = GoToLine.xcstrings; sourceTree = "<group>"; };
		2A39ACA72B8CE58100E216C9 /* LiveTextInsertion.xcstrings */ = {isa = PBXFileReference; lastKnownFileType = text.json.xcstrings; path = LiveTextInsertion.xcstrings; sourceTree = "<group>"; };
		2A39ACB82B8CE6DE00E216C9 /* CustomSurround.xcstrings */ = {isa = PBXFileReference; lastKnownFileType = text.json.xcstrings; path = CustomSurround.xcstrings; sourceTree = "<group>"; };
		2A39ACD42B8CE97700E216C9 /* UnicodeInput.xcstrings */ = {isa = PBXFileReference; lastKnownFileType = text.json.xcstrings; path = UnicodeInput.xcstrings; sourceTree = "<group>"; };
		2A39ACE52B8CEAF800E216C9 /* OpenPanelAccessory.xcstrings */ = {isa = PBXFileReference; lastKnownFileType = text.json.xcstrings; path = OpenPanelAccessory.xcstrings; sourceTree = "<group>"; };
		2A39ACF62B8CEBCE00E216C9 /* SavePanelAccessory.xcstrings */ = {isa = PBXFileReference; lastKnownFileType = text.json.xcstrings; path = SavePanelAccessory.xcstrings; sourceTree = "<group>"; };
		2A39ACFB2B8CED8B00E216C9 /* CustomTabWidth.xcstrings */ = {isa = PBXFileReference; lastKnownFileType = text.json.xcstrings; path = CustomTabWidth.xcstrings; sourceTree = "<group>"; };
		2A39ACFE2B8CEE2F00E216C9 /* AddRemoveButton.xcstrings */ = {isa = PBXFileReference; lastKnownFileType = text.json.xcstrings; path = AddRemoveButton.xcstrings; sourceTree = "<group>"; };
		2A3A19DE2068A76600516DE4 /* NSTextView+MultipleReplace.swift */ = {isa = PBXFileReference; lastKnownFileType = sourcecode.swift; path = "NSTextView+MultipleReplace.swift"; sourceTree = "<group>"; };
		2A3A19E1206C9A0700516DE4 /* NSTextView+BracePair.swift */ = {isa = PBXFileReference; lastKnownFileType = sourcecode.swift; path = "NSTextView+BracePair.swift"; sourceTree = "<group>"; };
		2A3A758D19E77C84001DAB88 /* Syntaxes */ = {isa = PBXFileReference; lastKnownFileType = folder; path = Syntaxes; sourceTree = "<group>"; };
		2A3D63FA1E769DDF00F538E1 /* Base */ = {isa = PBXFileReference; lastKnownFileType = file.storyboard; name = Base; path = Base.lproj/MultipleReplaceView.storyboard; sourceTree = "<group>"; };
		2A3E61BE27C3795B00C6E5B6 /* OptionalMenu.swift */ = {isa = PBXFileReference; lastKnownFileType = sourcecode.swift; path = OptionalMenu.swift; sourceTree = "<group>"; };
		2A3E84821D07331900070A54 /* updateHelpindex.sh */ = {isa = PBXFileReference; lastKnownFileType = text.script.sh; path = updateHelpindex.sh; sourceTree = "<group>"; };
		2A3F18F7203270BE002F1CA7 /* UI Tests.xctest */ = {isa = PBXFileReference; explicitFileType = wrapper.cfbundle; includeInIndex = 0; path = "UI Tests.xctest"; sourceTree = BUILT_PRODUCTS_DIR; };
		2A3F18F9203270BE002F1CA7 /* UITests.swift */ = {isa = PBXFileReference; lastKnownFileType = sourcecode.swift; path = UITests.swift; sourceTree = "<group>"; };
		2A3F8F672429E04000CBBA89 /* DebouncerTests.swift */ = {isa = PBXFileReference; lastKnownFileType = sourcecode.swift; path = DebouncerTests.swift; sourceTree = "<group>"; };
		2A40D2892AA8AEF000402373 /* FindPanelOptionView.swift */ = {isa = PBXFileReference; lastKnownFileType = sourcecode.swift; path = FindPanelOptionView.swift; sourceTree = "<group>"; };
		2A41EC191DC4AD4A00F0C236 /* EditorTextView+TouchBar.swift */ = {isa = PBXFileReference; fileEncoding = 4; lastKnownFileType = sourcecode.swift; path = "EditorTextView+TouchBar.swift"; sourceTree = "<group>"; };
		2A4257A61D22E0660086DAAD /* EncodingManager.swift */ = {isa = PBXFileReference; fileEncoding = 4; lastKnownFileType = sourcecode.swift; path = EncodingManager.swift; sourceTree = "<group>"; };
		2A4257AF1D22FD490086DAAD /* ColorCodePanelController.swift */ = {isa = PBXFileReference; fileEncoding = 4; lastKnownFileType = sourcecode.swift; path = ColorCodePanelController.swift; sourceTree = "<group>"; };
		2A4257B51D23153B0086DAAD /* UnicodeInputView.swift */ = {isa = PBXFileReference; fileEncoding = 4; lastKnownFileType = sourcecode.swift; path = UnicodeInputView.swift; sourceTree = "<group>"; };
		2A4257B81D2392A40086DAAD /* EditorTextView+ColorCode.swift */ = {isa = PBXFileReference; fileEncoding = 4; lastKnownFileType = sourcecode.swift; path = "EditorTextView+ColorCode.swift"; sourceTree = "<group>"; };
		2A4257BB1D239F850086DAAD /* Invisible.swift */ = {isa = PBXFileReference; fileEncoding = 4; lastKnownFileType = sourcecode.swift; path = Invisible.swift; sourceTree = "<group>"; };
		2A4282392638DAEB00D03C5C /* CharacterInspectorView.swift */ = {isa = PBXFileReference; lastKnownFileType = sourcecode.swift; path = CharacterInspectorView.swift; sourceTree = "<group>"; };
		2A44321B219AC1F8008A0A6B /* SettingsTabViewController.swift */ = {isa = PBXFileReference; lastKnownFileType = sourcecode.swift; path = SettingsTabViewController.swift; sourceTree = "<group>"; };
		2A4682B11D2F6B580005410E /* FileDropItem.swift */ = {isa = PBXFileReference; fileEncoding = 4; lastKnownFileType = sourcecode.swift; path = FileDropItem.swift; sourceTree = "<group>"; };
		2A4714E22093A2D40093E27F /* SyntaxParser.swift */ = {isa = PBXFileReference; lastKnownFileType = sourcecode.swift; path = SyntaxParser.swift; sourceTree = "<group>"; };
		2A4714E5209630510093E27F /* OutlineExtractor.swift */ = {isa = PBXFileReference; lastKnownFileType = sourcecode.swift; path = OutlineExtractor.swift; sourceTree = "<group>"; };
		2A476CAD1D09C8C80088E37A /* URLExtensionsTests.swift */ = {isa = PBXFileReference; fileEncoding = 4; lastKnownFileType = sourcecode.swift; path = URLExtensionsTests.swift; sourceTree = "<group>"; };
		2A476CB01D09D0500088E37A /* FontExtensionTests.swift */ = {isa = PBXFileReference; fileEncoding = 4; lastKnownFileType = sourcecode.swift; path = FontExtensionTests.swift; sourceTree = "<group>"; };
		2A478F3E22BE743200AEA45E /* NSTextView+Ligature.swift */ = {isa = PBXFileReference; lastKnownFileType = sourcecode.swift; path = "NSTextView+Ligature.swift"; sourceTree = "<group>"; };
		2A47CD3721D340030094F62F /* NSValidatedUserInterfaceItem.swift */ = {isa = PBXFileReference; lastKnownFileType = sourcecode.swift; path = NSValidatedUserInterfaceItem.swift; sourceTree = "<group>"; };
		2A484A38236579A7006FFD14 /* NSLayoutManager+ValidationIgnorable.swift */ = {isa = PBXFileReference; lastKnownFileType = sourcecode.swift; path = "NSLayoutManager+ValidationIgnorable.swift"; sourceTree = "<group>"; };
		2A4AF76620759BE500C47606 /* RegexFindPanelTextView.swift */ = {isa = PBXFileReference; lastKnownFileType = sourcecode.swift; path = RegexFindPanelTextView.swift; sourceTree = "<group>"; };
		2A4CCBB31D45173000294067 /* EditorTextView+LineProcessing.swift */ = {isa = PBXFileReference; fileEncoding = 4; lastKnownFileType = sourcecode.swift; path = "EditorTextView+LineProcessing.swift"; sourceTree = "<group>"; };
		2A4E637F20ADC45F0033CE63 /* NSBezierPath.swift */ = {isa = PBXFileReference; lastKnownFileType = sourcecode.swift; path = NSBezierPath.swift; sourceTree = "<group>"; };
		2A50AA61204D513500D10A10 /* FileAttributes.swift */ = {isa = PBXFileReference; lastKnownFileType = sourcecode.swift; path = FileAttributes.swift; sourceTree = "<group>"; };
		2A53F56627585A0E00ED16DF /* RegularExpressionReferenceView.swift */ = {isa = PBXFileReference; lastKnownFileType = sourcecode.swift; path = RegularExpressionReferenceView.swift; sourceTree = "<group>"; };
		2A54BE2B1D40EB24000816B0 /* LineEndingTests.swift */ = {isa = PBXFileReference; fileEncoding = 4; lastKnownFileType = sourcecode.swift; path = LineEndingTests.swift; sourceTree = "<group>"; };
		2A55D5D72B7A728A0092DE48 /* AdvancedCharacterCount.xcstrings */ = {isa = PBXFileReference; lastKnownFileType = text.json.xcstrings; path = AdvancedCharacterCount.xcstrings; sourceTree = "<group>"; };
		2A55D5E92B7A86190092DE48 /* IssueReport.swift */ = {isa = PBXFileReference; lastKnownFileType = sourcecode.swift; path = IssueReport.swift; sourceTree = "<group>"; };
		2A57B98E294ED75900771696 /* RangedIntegerFormatStyle.swift */ = {isa = PBXFileReference; lastKnownFileType = sourcecode.swift; path = RangedIntegerFormatStyle.swift; sourceTree = "<group>"; };
		2A57B991294EDD9600771696 /* FormatStylesTests.swift */ = {isa = PBXFileReference; lastKnownFileType = sourcecode.swift; path = FormatStylesTests.swift; sourceTree = "<group>"; };
		2A59B7022957089A0094F03B /* LinkButton.swift */ = {isa = PBXFileReference; lastKnownFileType = sourcecode.swift; path = LinkButton.swift; sourceTree = "<group>"; };
		2A5ADE831D2168FC00F6CE26 /* Collection.swift */ = {isa = PBXFileReference; fileEncoding = 4; lastKnownFileType = sourcecode.swift; path = Collection.swift; sourceTree = "<group>"; };
		2A5ADE871D216D4900F6CE26 /* NSColor+NamedColors.swift */ = {isa = PBXFileReference; fileEncoding = 4; lastKnownFileType = sourcecode.swift; path = "NSColor+NamedColors.swift"; sourceTree = "<group>"; };
		2A5C00332814698000700CAE /* Collection+BinarySearch.swift */ = {isa = PBXFileReference; lastKnownFileType = sourcecode.swift; path = "Collection+BinarySearch.swift"; sourceTree = "<group>"; };
		2A5D13091D1ED10400D38E6A /* ConsolePanelController.swift */ = {isa = PBXFileReference; fileEncoding = 4; lastKnownFileType = sourcecode.swift; path = ConsolePanelController.swift; sourceTree = "<group>"; };
		2A5D130F1D1EE66500D38E6A /* FindProgressView.swift */ = {isa = PBXFileReference; fileEncoding = 4; lastKnownFileType = sourcecode.swift; path = FindProgressView.swift; sourceTree = "<group>"; };
		2A5D13121D1EE8FF00D38E6A /* HUDView.swift */ = {isa = PBXFileReference; fileEncoding = 4; lastKnownFileType = sourcecode.swift; path = HUDView.swift; sourceTree = "<group>"; };
		2A5D13151D1EF5AA00D38E6A /* GoToLineView.swift */ = {isa = PBXFileReference; fileEncoding = 4; lastKnownFileType = sourcecode.swift; path = GoToLineView.swift; sourceTree = "<group>"; };
		2A5D13241D1F9D4000D38E6A /* StatableToolbarItem.swift */ = {isa = PBXFileReference; fileEncoding = 4; lastKnownFileType = sourcecode.swift; path = StatableToolbarItem.swift; sourceTree = "<group>"; };
		2A5D132E1D1FACC900D38E6A /* FindPanelLayoutManager.swift */ = {isa = PBXFileReference; fileEncoding = 4; lastKnownFileType = sourcecode.swift; path = FindPanelLayoutManager.swift; sourceTree = "<group>"; };
		2A5D13311D1FB90300D38E6A /* FindPanelTextView.swift */ = {isa = PBXFileReference; fileEncoding = 4; lastKnownFileType = sourcecode.swift; path = FindPanelTextView.swift; sourceTree = "<group>"; };
		2A5D13341D1FC87900D38E6A /* FindPanelTextClipView.swift */ = {isa = PBXFileReference; fileEncoding = 4; lastKnownFileType = sourcecode.swift; path = FindPanelTextClipView.swift; sourceTree = "<group>"; };
		2A5D13371D1FCBDE00D38E6A /* FindPanelResultView.swift */ = {isa = PBXFileReference; fileEncoding = 4; lastKnownFileType = sourcecode.swift; path = FindPanelResultView.swift; sourceTree = "<group>"; };
		2A5D13411D1FE34F00D38E6A /* Base */ = {isa = PBXFileReference; lastKnownFileType = file.storyboard; name = Base; path = Base.lproj/FindPanelFieldView.storyboard; sourceTree = "<group>"; };
		2A5D13441D1FE66300D38E6A /* FindPanelButtonView.swift */ = {isa = PBXFileReference; fileEncoding = 4; lastKnownFileType = sourcecode.swift; path = FindPanelButtonView.swift; sourceTree = "<group>"; };
		2A5D13471D1FEF9900D38E6A /* FindPanelFieldView.swift */ = {isa = PBXFileReference; fileEncoding = 4; lastKnownFileType = sourcecode.swift; path = FindPanelFieldView.swift; sourceTree = "<group>"; };
		2A5D134A1D1FF31900D38E6A /* FindPanelController.swift */ = {isa = PBXFileReference; fileEncoding = 4; lastKnownFileType = sourcecode.swift; path = FindPanelController.swift; sourceTree = "<group>"; };
		2A5D2DC221908F4A006814D5 /* NSFont+Name.swift */ = {isa = PBXFileReference; lastKnownFileType = sourcecode.swift; path = "NSFont+Name.swift"; sourceTree = "<group>"; };
		2A5DCE4E1D185F1B00D5D74C /* CharacterField.swift */ = {isa = PBXFileReference; fileEncoding = 4; lastKnownFileType = sourcecode.swift; path = CharacterField.swift; sourceTree = "<group>"; };
		2A5DCE851D1888D800D5D74C /* SyntaxMappingConflictView.swift */ = {isa = PBXFileReference; fileEncoding = 4; lastKnownFileType = sourcecode.swift; path = SyntaxMappingConflictView.swift; sourceTree = "<group>"; };
		2A5DCE881D18FFDB00D5D74C /* EncodingListView.swift */ = {isa = PBXFileReference; fileEncoding = 4; lastKnownFileType = sourcecode.swift; path = EncodingListView.swift; sourceTree = "<group>"; };
		2A5E41042B0AEFBB00D5EA20 /* CommandBarView.swift */ = {isa = PBXFileReference; lastKnownFileType = sourcecode.swift; path = CommandBarView.swift; sourceTree = "<group>"; };
		2A5E41072B0AF62100D5EA20 /* CommandBarWindowController.swift */ = {isa = PBXFileReference; lastKnownFileType = sourcecode.swift; path = CommandBarWindowController.swift; sourceTree = "<group>"; };
		2A5E410A2B0B559300D5EA20 /* ActionCommand.swift */ = {isa = PBXFileReference; lastKnownFileType = sourcecode.swift; path = ActionCommand.swift; sourceTree = "<group>"; };
		2A5E6FC02A72342700E33EA7 /* UnicodeNormalization.xcstrings */ = {isa = PBXFileReference; lastKnownFileType = text.json.xcstrings; path = UnicodeNormalization.xcstrings; sourceTree = "<group>"; };
		2A5E6FC32A723CE900E33EA7 /* InfoPlist.xcstrings */ = {isa = PBXFileReference; lastKnownFileType = text.json.xcstrings; path = InfoPlist.xcstrings; sourceTree = "<group>"; };
		2A5E6FC62A723F3C00E33EA7 /* ServicesMenu.xcstrings */ = {isa = PBXFileReference; lastKnownFileType = text.json.xcstrings; path = ServicesMenu.xcstrings; sourceTree = "<group>"; };
		2A5EA1662A88F54800D16730 /* mul */ = {isa = PBXFileReference; lastKnownFileType = text.json.xcstrings; name = mul; path = mul.lproj/PrintPanelAccessory.xcstrings; sourceTree = "<group>"; };
		2A5EA1672A88F70C00D16730 /* mul */ = {isa = PBXFileReference; lastKnownFileType = text.json.xcstrings; name = mul; path = mul.lproj/Main.xcstrings; sourceTree = "<group>"; };
		2A5EDDBA241B649C00A07810 /* moof.textClipping */ = {isa = PBXFileReference; lastKnownFileType = file.bplist; name = moof.textClipping; path = TestFiles/moof.textClipping; sourceTree = "<group>"; };
		2A5EDDBC241B64EB00A07810 /* TextClippingTests.swift */ = {isa = PBXFileReference; lastKnownFileType = sourcecode.swift; path = TextClippingTests.swift; sourceTree = "<group>"; };
		2A63A9D724E8C8F70017ACBB /* OutlinePicker.swift */ = {isa = PBXFileReference; lastKnownFileType = sourcecode.swift; path = OutlinePicker.swift; sourceTree = "<group>"; };
		2A63CEC31D0B06D800ED8186 /* SyntaxTests.swift */ = {isa = PBXFileReference; fileEncoding = 4; lastKnownFileType = sourcecode.swift; path = SyntaxTests.swift; sourceTree = "<group>"; };
		2A63CECA1D0B0E7800ED8186 /* sample.html */ = {isa = PBXFileReference; fileEncoding = 4; lastKnownFileType = text.html; name = sample.html; path = TestFiles/sample.html; sourceTree = "<group>"; };
		2A63FBE21D1D90E70081C84E /* ThemeView.swift */ = {isa = PBXFileReference; fileEncoding = 4; lastKnownFileType = sourcecode.swift; path = ThemeView.swift; sourceTree = "<group>"; };
		2A6416A21D2F9F7200FA9E1A /* LineNumberView.swift */ = {isa = PBXFileReference; fileEncoding = 4; lastKnownFileType = sourcecode.swift; path = LineNumberView.swift; sourceTree = "<group>"; };
		2A64F2411D256FCB001B229F /* KeyBindingManager.swift */ = {isa = PBXFileReference; fileEncoding = 4; lastKnownFileType = sourcecode.swift; path = KeyBindingManager.swift; sourceTree = "<group>"; };
		2A64F2441D259E49001B229F /* SnippetManager.swift */ = {isa = PBXFileReference; fileEncoding = 4; lastKnownFileType = sourcecode.swift; path = SnippetManager.swift; sourceTree = "<group>"; };
		2A64F2471D26327C001B229F /* Shortcut+Error.swift */ = {isa = PBXFileReference; fileEncoding = 4; lastKnownFileType = sourcecode.swift; path = "Shortcut+Error.swift"; sourceTree = "<group>"; };
		2A64F24A1D26615A001B229F /* KeyBindingItem.swift */ = {isa = PBXFileReference; fileEncoding = 4; lastKnownFileType = sourcecode.swift; path = KeyBindingItem.swift; sourceTree = "<group>"; };
		2A65520A2BDF4D880082B7D6 /* InAppPurchase.xcstrings */ = {isa = PBXFileReference; lastKnownFileType = text.json.xcstrings; path = InAppPurchase.xcstrings; sourceTree = "<group>"; };
		2A65520B2BE001A10082B7D6 /* CotEditor.storekit */ = {isa = PBXFileReference; lastKnownFileType = text; path = CotEditor.storekit; sourceTree = "<group>"; };
		2A65EC252B80C01B008096C5 /* FontPicker.swift */ = {isa = PBXFileReference; lastKnownFileType = sourcecode.swift; path = FontPicker.swift; sourceTree = "<group>"; };
		2A65EC292B80C168008096C5 /* AppearanceSettingsView.swift */ = {isa = PBXFileReference; lastKnownFileType = sourcecode.swift; path = AppearanceSettingsView.swift; sourceTree = "<group>"; };
		2A65EC3A2B80C667008096C5 /* ThemeEditor.xcstrings */ = {isa = PBXFileReference; lastKnownFileType = text.json.xcstrings; path = ThemeEditor.xcstrings; sourceTree = "<group>"; };
		2A685F692027729000A130A4 /* NSAppleEventManager+Additions.swift */ = {isa = PBXFileReference; lastKnownFileType = sourcecode.swift; path = "NSAppleEventManager+Additions.swift"; sourceTree = "<group>"; };
		2A68722E288A5C44006D6B41 /* DraggableHostingView.swift */ = {isa = PBXFileReference; lastKnownFileType = sourcecode.swift; path = DraggableHostingView.swift; sourceTree = "<group>"; };
		2A6876A72963DE38006257A6 /* TextFinderSettings.swift */ = {isa = PBXFileReference; lastKnownFileType = sourcecode.swift; path = TextFinderSettings.swift; sourceTree = "<group>"; };
		2A6876AA29641547006257A6 /* MultipleReplacePanelController.swift */ = {isa = PBXFileReference; lastKnownFileType = sourcecode.swift; path = MultipleReplacePanelController.swift; sourceTree = "<group>"; };
		2A6C8E3121E1187A003966ED /* EditorTextView+CursorMovement.swift */ = {isa = PBXFileReference; lastKnownFileType = sourcecode.swift; path = "EditorTextView+CursorMovement.swift"; sourceTree = "<group>"; };
		2A6E3F3C19B5218300A63E97 /* CotEditor.help */ = {isa = PBXFileReference; lastKnownFileType = folder; path = CotEditor.help; sourceTree = "<group>"; };
		2A6F0E071B5500E100C2D03C /* CotEditor.app */ = {isa = PBXFileReference; explicitFileType = wrapper.application; includeInIndex = 0; path = CotEditor.app; sourceTree = BUILT_PRODUCTS_DIR; };
		2A6F0E091B55043800C2D03C /* CotEditor.entitlements */ = {isa = PBXFileReference; lastKnownFileType = text.plist.entitlements; path = CotEditor.entitlements; sourceTree = "<group>"; };
		2A6FD9D01D38933100A59784 /* EditorTextViewController.swift */ = {isa = PBXFileReference; fileEncoding = 4; lastKnownFileType = sourcecode.swift; path = EditorTextViewController.swift; sourceTree = "<group>"; };
		2A6FD9D71D38C94100A59784 /* EditorTextView+Indenting.swift */ = {isa = PBXFileReference; fileEncoding = 4; lastKnownFileType = sourcecode.swift; path = "EditorTextView+Indenting.swift"; sourceTree = "<group>"; };
		2A6FD9E61D394F5900A59784 /* LayoutManager.swift */ = {isa = PBXFileReference; fileEncoding = 4; lastKnownFileType = sourcecode.swift; path = LayoutManager.swift; sourceTree = "<group>"; };
		2A6FD9E91D3A819500A59784 /* EditorTextView+Commenting.swift */ = {isa = PBXFileReference; fileEncoding = 4; lastKnownFileType = sourcecode.swift; path = "EditorTextView+Commenting.swift"; sourceTree = "<group>"; };
		2A6FD9EC1D3A85D700A59784 /* NSString.swift */ = {isa = PBXFileReference; fileEncoding = 4; lastKnownFileType = sourcecode.swift; path = NSString.swift; sourceTree = "<group>"; };
		2A6FD9F51D3AE29E00A59784 /* Syntax.swift */ = {isa = PBXFileReference; fileEncoding = 4; lastKnownFileType = sourcecode.swift; path = Syntax.swift; sourceTree = "<group>"; };
		2A715E21261AC5960060CF84 /* CotEditor-Sparkle.entitlements */ = {isa = PBXFileReference; lastKnownFileType = text.plist.entitlements; path = "CotEditor-Sparkle.entitlements"; sourceTree = "<group>"; };
		2A719F6523CD92370026F877 /* FuzzyRangeTests.swift */ = {isa = PBXFileReference; lastKnownFileType = sourcecode.swift; path = FuzzyRangeTests.swift; sourceTree = "<group>"; };
		2A71BC7A1DDC50530085AE1C /* DocumentViewController+TouchBar.swift */ = {isa = PBXFileReference; fileEncoding = 4; lastKnownFileType = sourcecode.swift; path = "DocumentViewController+TouchBar.swift"; sourceTree = "<group>"; };
		2A71BC7D1DDC70A80085AE1C /* NSImage.swift */ = {isa = PBXFileReference; fileEncoding = 4; lastKnownFileType = sourcecode.swift; path = NSImage.swift; sourceTree = "<group>"; };
		2A72DA0F209B778B005242B9 /* NSTextView+MultiCursor.swift */ = {isa = PBXFileReference; lastKnownFileType = sourcecode.swift; path = "NSTextView+MultiCursor.swift"; sourceTree = "<group>"; };
		2A733E8820BBB4AC0090D7CB /* String+Case.swift */ = {isa = PBXFileReference; lastKnownFileType = sourcecode.swift; path = "String+Case.swift"; sourceTree = "<group>"; };
		2A73B9322A8F6620002F3A16 /* RegexTextField.swift */ = {isa = PBXFileReference; lastKnownFileType = sourcecode.swift; path = RegexTextField.swift; sourceTree = "<group>"; };
		2A7470682B12FA5700669A7B /* NSTextStorage+TextView.swift */ = {isa = PBXFileReference; lastKnownFileType = sourcecode.swift; path = "NSTextStorage+TextView.swift"; sourceTree = "<group>"; };
		2A75ACCA19E86DDB00444894 /* CotEditor.sdef */ = {isa = PBXFileReference; fileEncoding = 4; lastKnownFileType = text.xml; path = CotEditor.sdef; sourceTree = "<group>"; };
		2A7646E91D48ECD100350674 /* SettingFileManaging.swift */ = {isa = PBXFileReference; fileEncoding = 4; lastKnownFileType = sourcecode.swift; path = SettingFileManaging.swift; sourceTree = "<group>"; };
		2A7725631D50401300A53C09 /* SyntaxObject+Validation.swift */ = {isa = PBXFileReference; fileEncoding = 4; lastKnownFileType = sourcecode.swift; path = "SyntaxObject+Validation.swift"; sourceTree = "<group>"; };
		2A7846DA18FE035E006BDF00 /* Themes */ = {isa = PBXFileReference; lastKnownFileType = folder; path = Themes; sourceTree = "<group>"; };
		2A78BFA31D1B02ED00A583D2 /* WindowSettingsView.swift */ = {isa = PBXFileReference; fileEncoding = 4; lastKnownFileType = sourcecode.swift; path = WindowSettingsView.swift; sourceTree = "<group>"; };
		2A78BFA61D1B05FB00A583D2 /* GeneralSettingsView.swift */ = {isa = PBXFileReference; fileEncoding = 4; lastKnownFileType = sourcecode.swift; path = GeneralSettingsView.swift; sourceTree = "<group>"; };
		2A78BFB21D1B240900A583D2 /* UpdaterManager.swift */ = {isa = PBXFileReference; fileEncoding = 4; lastKnownFileType = sourcecode.swift; path = UpdaterManager.swift; sourceTree = "<group>"; };
		2A78BFBB1D1B376000A583D2 /* ServicesProvider.swift */ = {isa = PBXFileReference; fileEncoding = 4; lastKnownFileType = sourcecode.swift; path = ServicesProvider.swift; sourceTree = "<group>"; };
		2A7B279824E435FE00F02304 /* OutlineTests.swift */ = {isa = PBXFileReference; lastKnownFileType = sourcecode.swift; path = OutlineTests.swift; sourceTree = "<group>"; };
		2A7C92FB29FD64A8008343C8 /* DefaultKey+FontType.swift */ = {isa = PBXFileReference; lastKnownFileType = sourcecode.swift; path = "DefaultKey+FontType.swift"; sourceTree = "<group>"; };
		2A7E06E52C1A711B00E5396D /* Libraries */ = {isa = PBXFileReference; lastKnownFileType = wrapper; path = Libraries; sourceTree = "<group>"; };
		2A7F4E012871F46D0029CE66 /* Base */ = {isa = PBXFileReference; lastKnownFileType = file.storyboard; name = Base; path = Base.lproj/PrintPanelAccessory.storyboard; sourceTree = "<group>"; };
		2A7FCC45280A367C0070EAB3 /* ValueRange.swift */ = {isa = PBXFileReference; lastKnownFileType = sourcecode.swift; path = ValueRange.swift; sourceTree = "<group>"; };
		2A7FEF0A2B90B05C0042BEFF /* FilterField.xcstrings */ = {isa = PBXFileReference; lastKnownFileType = text.json.xcstrings; path = FilterField.xcstrings; sourceTree = "<group>"; };
		2A80BE8C27FFA61700D2F7FF /* LineEndingScanner.swift */ = {isa = PBXFileReference; lastKnownFileType = sourcecode.swift; path = LineEndingScanner.swift; sourceTree = "<group>"; };
		2A80BE8F27FFFA8900D2F7FF /* LineEndingScannerTests.swift */ = {isa = PBXFileReference; lastKnownFileType = sourcecode.swift; path = LineEndingScannerTests.swift; sourceTree = "<group>"; };
		2A8321732980C41600F87D35 /* Image+Status.swift */ = {isa = PBXFileReference; lastKnownFileType = sourcecode.swift; path = "Image+Status.swift"; sourceTree = "<group>"; };
		2A836D9E2AB1528700B4D458 /* ModeSettingsView.swift */ = {isa = PBXFileReference; lastKnownFileType = sourcecode.swift; path = ModeSettingsView.swift; sourceTree = "<group>"; };
		2A836F7F1D572A5D0044E8EC /* Base */ = {isa = PBXFileReference; lastKnownFileType = file.storyboard; name = Base; path = Base.lproj/Main.storyboard; sourceTree = "<group>"; };
		2A8544E6267872E0006EF01A /* SyntaxMap */ = {isa = PBXFileReference; lastKnownFileType = wrapper; path = SyntaxMap; sourceTree = "<group>"; };
		2A885E321D5C3A1B00288723 /* Comparable.swift */ = {isa = PBXFileReference; fileEncoding = 4; lastKnownFileType = sourcecode.swift; path = Comparable.swift; sourceTree = "<group>"; };
		2A89160B2394B87100AC13EE /* NSLayoutManagerTests.swift */ = {isa = PBXFileReference; lastKnownFileType = sourcecode.swift; path = NSLayoutManagerTests.swift; sourceTree = "<group>"; };
		2A8961911DB76A3400E9E0EC /* MainMenu.swift */ = {isa = PBXFileReference; fileEncoding = 4; lastKnownFileType = sourcecode.swift; path = MainMenu.swift; sourceTree = "<group>"; };
		2A8C338E1D3E1C040005B0B7 /* IncompatibleCharacter.swift */ = {isa = PBXFileReference; fileEncoding = 4; lastKnownFileType = sourcecode.swift; path = IncompatibleCharacter.swift; sourceTree = "<group>"; };
		2A8DA9431D286C53003D0C4B /* ScriptManager.swift */ = {isa = PBXFileReference; fileEncoding = 4; lastKnownFileType = sourcecode.swift; path = ScriptManager.swift; sourceTree = "<group>"; };
		2A8DA9461D28ED93003D0C4B /* URL.swift */ = {isa = PBXFileReference; fileEncoding = 4; lastKnownFileType = sourcecode.swift; path = URL.swift; sourceTree = "<group>"; };
		2A8E47E1299A2314006A40D8 /* EditedRangeSet.swift */ = {isa = PBXFileReference; lastKnownFileType = sourcecode.swift; path = EditedRangeSet.swift; sourceTree = "<group>"; };
		2A8E47E4299A2401006A40D8 /* EditedRangeSetTests.swift */ = {isa = PBXFileReference; lastKnownFileType = sourcecode.swift; path = EditedRangeSetTests.swift; sourceTree = "<group>"; };
		2A8E47E6299B2F5C006A40D8 /* NSRangeTests.swift */ = {isa = PBXFileReference; lastKnownFileType = sourcecode.swift; path = NSRangeTests.swift; sourceTree = "<group>"; };
		2A8E47E8299C6064006A40D8 /* NSRange.swift */ = {isa = PBXFileReference; lastKnownFileType = sourcecode.swift; path = NSRange.swift; sourceTree = "<group>"; };
		2A8EAE3D2BA3B15D00448875 /* Credits.json */ = {isa = PBXFileReference; fileEncoding = 4; lastKnownFileType = text.json; path = Credits.json; sourceTree = "<group>"; };
		2A8EAE402BA3C3DC00448875 /* AboutView.swift */ = {isa = PBXFileReference; lastKnownFileType = sourcecode.swift; path = AboutView.swift; sourceTree = "<group>"; };
		2A8EAE552BA7E2BE00448875 /* Licenses */ = {isa = PBXFileReference; lastKnownFileType = folder; path = Licenses; sourceTree = "<group>"; };
		2A8EF013241F0A8A001BDBC0 /* StringLineProcessingTests.swift */ = {isa = PBXFileReference; lastKnownFileType = sourcecode.swift; path = StringLineProcessingTests.swift; sourceTree = "<group>"; };
		2A9003B8267715E500EC766F /* NSApplication.swift */ = {isa = PBXFileReference; fileEncoding = 4; lastKnownFileType = sourcecode.swift; path = NSApplication.swift; sourceTree = "<group>"; };
		2A902B99236E3AA600A6A9BB /* StringCommentingTests.swift */ = {isa = PBXFileReference; lastKnownFileType = sourcecode.swift; path = StringCommentingTests.swift; sourceTree = "<group>"; };
		2A9082E11D32456300228F50 /* NSTextView+Layout.swift */ = {isa = PBXFileReference; fileEncoding = 4; lastKnownFileType = sourcecode.swift; path = "NSTextView+Layout.swift"; sourceTree = "<group>"; };
		2A9082E41D324D9A00228F50 /* Geometry.swift */ = {isa = PBXFileReference; fileEncoding = 4; lastKnownFileType = sourcecode.swift; path = Geometry.swift; sourceTree = "<group>"; };
		2A9082E81D32539A00228F50 /* EditorTextView+Scaling.swift */ = {isa = PBXFileReference; fileEncoding = 4; lastKnownFileType = sourcecode.swift; path = "EditorTextView+Scaling.swift"; sourceTree = "<group>"; };
		2A9082EE1D325ED900228F50 /* GeometryTests.swift */ = {isa = PBXFileReference; fileEncoding = 4; lastKnownFileType = sourcecode.swift; path = GeometryTests.swift; sourceTree = "<group>"; };
		2A9082F11D32A9B500228F50 /* ThemeManager.swift */ = {isa = PBXFileReference; fileEncoding = 4; lastKnownFileType = sourcecode.swift; path = ThemeManager.swift; sourceTree = "<group>"; };
		2A91C3171D1BE91E007CF8BE /* DefaultSettings.swift */ = {isa = PBXFileReference; fileEncoding = 4; lastKnownFileType = sourcecode.swift; path = DefaultSettings.swift; sourceTree = "<group>"; };
		2A91C31A1D1BFE47007CF8BE /* UTType+SettingFile.swift */ = {isa = PBXFileReference; fileEncoding = 4; lastKnownFileType = sourcecode.swift; path = "UTType+SettingFile.swift"; sourceTree = "<group>"; };
		2A938ACB297E4BA9007FBE5F /* SettingsPane.swift */ = {isa = PBXFileReference; lastKnownFileType = sourcecode.swift; path = SettingsPane.swift; sourceTree = "<group>"; };
		2A938ACE297E4D7B007FBE5F /* SettingsWindowController.swift */ = {isa = PBXFileReference; lastKnownFileType = sourcecode.swift; path = SettingsWindowController.swift; sourceTree = "<group>"; };
		2A94FC781BE2256F00B454A8 /* cot */ = {isa = PBXFileReference; explicitFileType = text.script.python; name = cot; path = cot/cot; sourceTree = SOURCE_ROOT; };
		2A954B232AB28B010070FB74 /* TextFind.xcstrings */ = {isa = PBXFileReference; lastKnownFileType = text.json.xcstrings; path = TextFind.xcstrings; sourceTree = "<group>"; };
		2A9AC936244849B700D05643 /* NSLayoutManager+InvisibleDrawing.swift */ = {isa = PBXFileReference; lastKnownFileType = sourcecode.swift; path = "NSLayoutManager+InvisibleDrawing.swift"; sourceTree = "<group>"; };
		2A9B134D27E2D84E009954A4 /* NSDraggingInfo.swift */ = {isa = PBXFileReference; lastKnownFileType = sourcecode.swift; path = NSDraggingInfo.swift; sourceTree = "<group>"; };
		2A9BC2772BDE00B1008B58B5 /* Donation.swift */ = {isa = PBXFileReference; lastKnownFileType = sourcecode.swift; path = Donation.swift; sourceTree = "<group>"; };
		2A9BF3C31D382BB100E3D3E2 /* EditorTextView+Transformation.swift */ = {isa = PBXFileReference; fileEncoding = 4; lastKnownFileType = sourcecode.swift; path = "EditorTextView+Transformation.swift"; sourceTree = "<group>"; };
		2A9BF3C61D38325200E3D3E2 /* String+FullwidthTransform.swift */ = {isa = PBXFileReference; fileEncoding = 4; lastKnownFileType = sourcecode.swift; path = "String+FullwidthTransform.swift"; sourceTree = "<group>"; };
		2A9C07551CF9F982006D672D /* IncompatibleCharacterTests.swift */ = {isa = PBXFileReference; fileEncoding = 4; lastKnownFileType = sourcecode.swift; path = IncompatibleCharacterTests.swift; sourceTree = "<group>"; };
		2A9C370A1D66E99400774BA4 /* Pair.swift */ = {isa = PBXFileReference; fileEncoding = 4; lastKnownFileType = sourcecode.swift; path = Pair.swift; sourceTree = "<group>"; };
		2A9C370D1D672A1F00774BA4 /* BracePairTests.swift */ = {isa = PBXFileReference; fileEncoding = 4; lastKnownFileType = sourcecode.swift; path = BracePairTests.swift; sourceTree = "<group>"; };
		2AA056AC26FCA171000E0CB2 /* Arithmetics.swift */ = {isa = PBXFileReference; lastKnownFileType = sourcecode.swift; path = Arithmetics.swift; sourceTree = "<group>"; };
		2AA14CF71FA47E8900EAF586 /* ScriptDescriptor.swift */ = {isa = PBXFileReference; lastKnownFileType = sourcecode.swift; path = ScriptDescriptor.swift; sourceTree = "<group>"; };
		2AA14CFB1FA4983500EAF586 /* AppleScript.swift */ = {isa = PBXFileReference; lastKnownFileType = sourcecode.swift; path = AppleScript.swift; sourceTree = "<group>"; };
		2AA14CFE1FA498E900EAF586 /* UnixScript.swift */ = {isa = PBXFileReference; lastKnownFileType = sourcecode.swift; path = UnixScript.swift; sourceTree = "<group>"; };
		2AA14D011FA4999200EAF586 /* PersistentOSAScript.swift */ = {isa = PBXFileReference; lastKnownFileType = sourcecode.swift; path = PersistentOSAScript.swift; sourceTree = "<group>"; };
		2AA175F92AC5634500F6462C /* PopoverHolderView.swift */ = {isa = PBXFileReference; lastKnownFileType = sourcecode.swift; path = PopoverHolderView.swift; sourceTree = "<group>"; };
		2AA2E0251C0454730087BDD6 /* StringIndentationTests.swift */ = {isa = PBXFileReference; fileEncoding = 4; lastKnownFileType = sourcecode.swift; path = StringIndentationTests.swift; sourceTree = "<group>"; };
		2AA375461D40BDCB0080C27C /* LineEnding.swift */ = {isa = PBXFileReference; fileEncoding = 4; lastKnownFileType = sourcecode.swift; path = LineEnding.swift; sourceTree = "<group>"; };
		2AA45A4A1D2E871900A1A401 /* EditorViewController.swift */ = {isa = PBXFileReference; fileEncoding = 4; lastKnownFileType = sourcecode.swift; path = EditorViewController.swift; sourceTree = "<group>"; };
		2AA45A501D2E938500A1A401 /* NavigationBar.swift */ = {isa = PBXFileReference; fileEncoding = 4; lastKnownFileType = sourcecode.swift; path = NavigationBar.swift; sourceTree = "<group>"; };
		2AA45A531D2F22C600A1A401 /* NSFont+Size.swift */ = {isa = PBXFileReference; fileEncoding = 4; lastKnownFileType = sourcecode.swift; path = "NSFont+Size.swift"; sourceTree = "<group>"; };
		2AA4D3731D1AA0AC001D261D /* KeyBindingsSettingsView.swift */ = {isa = PBXFileReference; fileEncoding = 4; lastKnownFileType = sourcecode.swift; path = KeyBindingsSettingsView.swift; sourceTree = "<group>"; };
		2AA4EE3C28D55CE80014B045 /* DelegateContext.swift */ = {isa = PBXFileReference; fileEncoding = 4; lastKnownFileType = sourcecode.swift; path = DelegateContext.swift; sourceTree = "<group>"; };
		2AA4F69F20A1C190003FD515 /* NSTextView+RoundedBackground.swift */ = {isa = PBXFileReference; lastKnownFileType = sourcecode.swift; path = "NSTextView+RoundedBackground.swift"; sourceTree = "<group>"; };
		2AA5BCF924FFB21C00618F83 /* String+Match.swift */ = {isa = PBXFileReference; lastKnownFileType = sourcecode.swift; path = "String+Match.swift"; sourceTree = "<group>"; };
		2AA672582B8F6D7B00B8F7E6 /* Script.xcstrings */ = {isa = PBXFileReference; lastKnownFileType = text.json.xcstrings; path = Script.xcstrings; sourceTree = "<group>"; };
		2AA6726B2B8F75CC00B8F7E6 /* FileDropItem.xcstrings */ = {isa = PBXFileReference; lastKnownFileType = text.json.xcstrings; path = FileDropItem.xcstrings; sourceTree = "<group>"; };
		2AA6727D2B8F784700B8F7E6 /* Snippet.xcstrings */ = {isa = PBXFileReference; lastKnownFileType = text.json.xcstrings; path = Snippet.xcstrings; sourceTree = "<group>"; };
		2AA6728F2B8F7DF100B8F7E6 /* Shortcut.xcstrings */ = {isa = PBXFileReference; lastKnownFileType = text.json.xcstrings; path = Shortcut.xcstrings; sourceTree = "<group>"; };
		2AA672A12B8F8AA300B8F7E6 /* Document.xcstrings */ = {isa = PBXFileReference; lastKnownFileType = text.json.xcstrings; path = Document.xcstrings; sourceTree = "<group>"; };
		2AA672C52B91535A00B8F7E6 /* OpacitySlider.xcstrings */ = {isa = PBXFileReference; lastKnownFileType = text.json.xcstrings; path = OpacitySlider.xcstrings; sourceTree = "<group>"; };
		2AA672F52B916DA400B8F7E6 /* MainMenu.xcstrings */ = {isa = PBXFileReference; lastKnownFileType = text.json.xcstrings; path = MainMenu.xcstrings; sourceTree = "<group>"; };
		2AA6731B2B9178AB00B8F7E6 /* Localizable.xcstrings */ = {isa = PBXFileReference; lastKnownFileType = text.json.xcstrings; path = Localizable.xcstrings; sourceTree = "<group>"; };
		2AA6E0B82B744FF300E536F8 /* SyntaxEditor.xcstrings */ = {isa = PBXFileReference; lastKnownFileType = text.json.xcstrings; path = SyntaxEditor.xcstrings; sourceTree = "<group>"; };
		2AA6E0BE2B74728700E536F8 /* mul */ = {isa = PBXFileReference; lastKnownFileType = text.json.xcstrings; name = mul; path = mul.lproj/FindPanelFieldView.xcstrings; sourceTree = "<group>"; };
		2AA704CD2987878B008CBCB5 /* Node.swift */ = {isa = PBXFileReference; lastKnownFileType = sourcecode.swift; path = Node.swift; sourceTree = "<group>"; };
		2AA71A522BE366520084EC0A /* Observation.swift */ = {isa = PBXFileReference; lastKnownFileType = sourcecode.swift; path = Observation.swift; sourceTree = "<group>"; };
		2AA749C21D3C263300850802 /* DocumentWindowController.swift */ = {isa = PBXFileReference; fileEncoding = 4; lastKnownFileType = sourcecode.swift; path = DocumentWindowController.swift; sourceTree = "<group>"; };
		2AA761341D45634400031AAF /* String+Counting.swift */ = {isa = PBXFileReference; fileEncoding = 4; lastKnownFileType = sourcecode.swift; path = "String+Counting.swift"; sourceTree = "<group>"; };
		2AA761391D457BD500031AAF /* String+Indentation.swift */ = {isa = PBXFileReference; fileEncoding = 4; lastKnownFileType = sourcecode.swift; path = "String+Indentation.swift"; sourceTree = "<group>"; };
		2AA79C7721CB7251005AD6AD /* SettingsWindow.swift */ = {isa = PBXFileReference; lastKnownFileType = sourcecode.swift; path = SettingsWindow.swift; sourceTree = "<group>"; };
		2AA7BDDA2C1B10C80075BB6C /* UnicodeNormalizationForm.swift */ = {isa = PBXFileReference; lastKnownFileType = sourcecode.swift; path = UnicodeNormalizationForm.swift; sourceTree = "<group>"; };
		2AA7E97C1DBAAC950083B7ED /* Script.swift */ = {isa = PBXFileReference; fileEncoding = 4; lastKnownFileType = sourcecode.swift; path = Script.swift; sourceTree = "<group>"; };
		2AA86281212ED91400BB75C9 /* NSSplitView+Autosave.swift */ = {isa = PBXFileReference; lastKnownFileType = sourcecode.swift; path = "NSSplitView+Autosave.swift"; sourceTree = "<group>"; };
		2AAB4BF81D2435AC0049A68B /* DocumentInspectorView.swift */ = {isa = PBXFileReference; fileEncoding = 4; lastKnownFileType = sourcecode.swift; path = DocumentInspectorView.swift; sourceTree = "<group>"; };
		2AAB4BFB1D2437EA0049A68B /* IncompatibleCharactersView.swift */ = {isa = PBXFileReference; fileEncoding = 4; lastKnownFileType = sourcecode.swift; path = IncompatibleCharactersView.swift; sourceTree = "<group>"; };
		2AAB4BFE1D2444930049A68B /* InspectorViewController.swift */ = {isa = PBXFileReference; fileEncoding = 4; lastKnownFileType = sourcecode.swift; path = InspectorViewController.swift; sourceTree = "<group>"; };
		2AACB1CC1D195ABD0073775B /* ShortcutField.swift */ = {isa = PBXFileReference; fileEncoding = 4; lastKnownFileType = sourcecode.swift; path = ShortcutField.swift; sourceTree = "<group>"; };
		2AAD61EF1D2B0856008FE772 /* FuzzyRange.swift */ = {isa = PBXFileReference; fileEncoding = 4; lastKnownFileType = sourcecode.swift; path = FuzzyRange.swift; sourceTree = "<group>"; };
		2AAD61F31D2BA0E0008FE772 /* OutlineItem.swift */ = {isa = PBXFileReference; fileEncoding = 4; lastKnownFileType = sourcecode.swift; path = OutlineItem.swift; sourceTree = "<group>"; };
		2AAD61F71D2BA3F5008FE772 /* HighlightParser.swift */ = {isa = PBXFileReference; fileEncoding = 4; lastKnownFileType = sourcecode.swift; path = HighlightParser.swift; sourceTree = "<group>"; };
		2AAD61FB1D2BD102008FE772 /* String+LineRange.swift */ = {isa = PBXFileReference; fileEncoding = 4; lastKnownFileType = sourcecode.swift; path = "String+LineRange.swift"; sourceTree = "<group>"; };
		2AAE8E612AF8AE3B008954B5 /* Syntax+Codable.swift */ = {isa = PBXFileReference; lastKnownFileType = sourcecode.swift; path = "Syntax+Codable.swift"; sourceTree = "<group>"; };
		2AAF93552A73DEE600CCC4A7 /* LineEnding.xcstrings */ = {isa = PBXFileReference; lastKnownFileType = text.json.xcstrings; path = LineEnding.xcstrings; sourceTree = "<group>"; };
		2AAFA7BB2B7A2DAF00A2B228 /* Base */ = {isa = PBXFileReference; lastKnownFileType = file.storyboard; name = Base; path = Base.lproj/MultipleReplaceListView.storyboard; sourceTree = "<group>"; };
		2AAFA7D42B7A2F5800A2B228 /* mul */ = {isa = PBXFileReference; lastKnownFileType = text.json.xcstrings; name = mul; path = mul.lproj/MultipleReplaceView.xcstrings; sourceTree = "<group>"; };
		2AAFA7D52B7A2F6D00A2B228 /* mul */ = {isa = PBXFileReference; lastKnownFileType = text.json.xcstrings; name = mul; path = mul.lproj/MultipleReplaceListView.xcstrings; sourceTree = "<group>"; };
		2AB1BD1B287D60DF00C6FEAF /* CharacterCountOptionsView.swift */ = {isa = PBXFileReference; lastKnownFileType = sourcecode.swift; path = CharacterCountOptionsView.swift; sourceTree = "<group>"; };
		2AB1BD1E287D747200C6FEAF /* SizeGetter.swift */ = {isa = PBXFileReference; lastKnownFileType = sourcecode.swift; path = SizeGetter.swift; sourceTree = "<group>"; };
		2AB1BD23287DA73D00C6FEAF /* CharacterCountOptionsSheetView.swift */ = {isa = PBXFileReference; lastKnownFileType = sourcecode.swift; path = CharacterCountOptionsSheetView.swift; sourceTree = "<group>"; };
		2AB541D920A5B6A400367DD5 /* NSView.swift */ = {isa = PBXFileReference; lastKnownFileType = sourcecode.swift; path = NSView.swift; sourceTree = "<group>"; };
		2AB857E72B922D7D0079CFA2 /* ModeManager.swift */ = {isa = PBXFileReference; lastKnownFileType = sourcecode.swift; path = ModeManager.swift; sourceTree = "<group>"; };
		2AB857EA2B93050E0079CFA2 /* ModeOptions.swift */ = {isa = PBXFileReference; lastKnownFileType = sourcecode.swift; path = ModeOptions.swift; sourceTree = "<group>"; };
		2AB857ED2B930B070079CFA2 /* Syntax+Localization.swift */ = {isa = PBXFileReference; lastKnownFileType = sourcecode.swift; path = "Syntax+Localization.swift"; sourceTree = "<group>"; };
		2AB8C7BA1D49283400EFC3BC /* SyntaxManager.swift */ = {isa = PBXFileReference; fileEncoding = 4; lastKnownFileType = sourcecode.swift; path = SyntaxManager.swift; sourceTree = "<group>"; };
		2AB9E4C22B830902004E5BDC /* FormatSettings.xcstrings */ = {isa = PBXFileReference; lastKnownFileType = text.json.xcstrings; path = FormatSettings.xcstrings; sourceTree = "<group>"; };
		2ABBACA01E3F1D1C00A080E7 /* NSTextStorage+ScriptingSupport.swift */ = {isa = PBXFileReference; fileEncoding = 4; lastKnownFileType = sourcecode.swift; path = "NSTextStorage+ScriptingSupport.swift"; sourceTree = "<group>"; };
		2ABEFB6923DC0CA0008769F4 /* EditorCounterTests.swift */ = {isa = PBXFileReference; lastKnownFileType = sourcecode.swift; path = EditorCounterTests.swift; sourceTree = "<group>"; };
		2ABF49E2221A54AD00239278 /* TextClipping.swift */ = {isa = PBXFileReference; lastKnownFileType = sourcecode.swift; path = TextClipping.swift; sourceTree = "<group>"; };
		2ABF86BC208C3C630082D52B /* AudioToolbox.swift */ = {isa = PBXFileReference; lastKnownFileType = sourcecode.swift; path = AudioToolbox.swift; sourceTree = "<group>"; };
		2ABF9E922C1E8CFB0033D5E6 /* EditingContext.swift */ = {isa = PBXFileReference; lastKnownFileType = sourcecode.swift; path = EditingContext.swift; sourceTree = "<group>"; };
		2ABF9E952C1E8D780033D5E6 /* String+LineProcessing.swift */ = {isa = PBXFileReference; lastKnownFileType = sourcecode.swift; path = "String+LineProcessing.swift"; sourceTree = "<group>"; };
		2ABF9E9B2C1EC29D0033D5E6 /* String+Escaping.swift */ = {isa = PBXFileReference; lastKnownFileType = sourcecode.swift; path = "String+Escaping.swift"; sourceTree = "<group>"; };
		2ABF9E9E2C1EC8590033D5E6 /* String+Filename.swift */ = {isa = PBXFileReference; lastKnownFileType = sourcecode.swift; path = "String+Filename.swift"; sourceTree = "<group>"; };
		2ABF9EA12C1ED4B90033D5E6 /* String+Commenting.swift */ = {isa = PBXFileReference; lastKnownFileType = sourcecode.swift; path = "String+Commenting.swift"; sourceTree = "<group>"; };
		2AC13A0824F112D800799A93 /* CommandLineToolManager.swift */ = {isa = PBXFileReference; lastKnownFileType = sourcecode.swift; path = CommandLineToolManager.swift; sourceTree = "<group>"; };
		2AC186D91E2F414D002F4D27 /* NSDocument.swift */ = {isa = PBXFileReference; fileEncoding = 4; lastKnownFileType = sourcecode.swift; path = NSDocument.swift; sourceTree = "<group>"; };
		2AC186DC1E2F4264002F4D27 /* Debug.swift */ = {isa = PBXFileReference; fileEncoding = 4; lastKnownFileType = sourcecode.swift; path = Debug.swift; sourceTree = "<group>"; };
		2AC2462D1D1BC70C00E46CFA /* AppDelegate.swift */ = {isa = PBXFileReference; fileEncoding = 4; lastKnownFileType = sourcecode.swift; path = AppDelegate.swift; sourceTree = "<group>"; };
		2AC39F721E8AC80E009F97D5 /* CollectionTests.swift */ = {isa = PBXFileReference; fileEncoding = 4; lastKnownFileType = sourcecode.swift; path = CollectionTests.swift; sourceTree = "<group>"; };
		2AC52BDA1D48CC0E007D6371 /* DispatchQueue.swift */ = {isa = PBXFileReference; fileEncoding = 4; lastKnownFileType = sourcecode.swift; path = DispatchQueue.swift; sourceTree = "<group>"; };
		2AC6069A20416ADE00F9C839 /* OpenPanelAccessory.swift */ = {isa = PBXFileReference; lastKnownFileType = sourcecode.swift; path = OpenPanelAccessory.swift; sourceTree = "<group>"; };
		2AC6BFD021D00ABD00FF325C /* NSTextView+RegexParse.swift */ = {isa = PBXFileReference; lastKnownFileType = sourcecode.swift; path = "NSTextView+RegexParse.swift"; sourceTree = "<group>"; };
		2AC7044724EBB76B00454706 /* NSToolbarItem+Validatable.swift */ = {isa = PBXFileReference; lastKnownFileType = sourcecode.swift; path = "NSToolbarItem+Validatable.swift"; sourceTree = "<group>"; };
		2AC71DDF1BF0BDBC002E1434 /* Tests.xctest */ = {isa = PBXFileReference; explicitFileType = wrapper.cfbundle; includeInIndex = 0; path = Tests.xctest; sourceTree = BUILT_PRODUCTS_DIR; };
		2AC71DE11BF0BDBC002E1434 /* StringExtensionsTests.swift */ = {isa = PBXFileReference; lastKnownFileType = sourcecode.swift; path = StringExtensionsTests.swift; sourceTree = "<group>"; };
		2AC72EA1253478D5001D3CA0 /* FileDropItemTests.swift */ = {isa = PBXFileReference; lastKnownFileType = sourcecode.swift; path = FileDropItemTests.swift; sourceTree = "<group>"; };
		2AC94B3A2B6EAAE90086F9F2 /* RegexReference.xcstrings */ = {isa = PBXFileReference; lastKnownFileType = text.json.xcstrings; path = RegexReference.xcstrings; sourceTree = "<group>"; };
		2ACC21B11E52B7920078241F /* DefaultOptions.swift */ = {isa = PBXFileReference; fileEncoding = 4; lastKnownFileType = sourcecode.swift; path = DefaultOptions.swift; sourceTree = "<group>"; };
		2ACC21B41E52B8C50078241F /* DefaultKeys.swift */ = {isa = PBXFileReference; fileEncoding = 4; lastKnownFileType = sourcecode.swift; path = DefaultKeys.swift; sourceTree = "<group>"; };
		2ACC5E401E7B08D300109ABC /* MultipleReplaceViewController.swift */ = {isa = PBXFileReference; fileEncoding = 4; lastKnownFileType = sourcecode.swift; path = MultipleReplaceViewController.swift; sourceTree = "<group>"; };
		2ACC65311C98033D000574DC /* ThemeTests.swift */ = {isa = PBXFileReference; fileEncoding = 4; lastKnownFileType = sourcecode.swift; path = ThemeTests.swift; sourceTree = "<group>"; };
		2ACDA24F2B81201A00B2EBA8 /* OpacitySlider.swift */ = {isa = PBXFileReference; lastKnownFileType = sourcecode.swift; path = OpacitySlider.swift; sourceTree = "<group>"; };
		2ACDA2522B813FA500B2EBA8 /* SnippetsSettingsView.swift */ = {isa = PBXFileReference; lastKnownFileType = sourcecode.swift; path = SnippetsSettingsView.swift; sourceTree = "<group>"; };
		2ACDA2752B81D85700B2EBA8 /* PatternSort.xcstrings */ = {isa = PBXFileReference; lastKnownFileType = text.json.xcstrings; path = PatternSort.xcstrings; sourceTree = "<group>"; };
		2ACDA2882B81E2AC00B2EBA8 /* ColorCode.xcstrings */ = {isa = PBXFileReference; lastKnownFileType = text.json.xcstrings; path = ColorCode.xcstrings; sourceTree = "<group>"; };
		2ACDA2932B81E8B300B2EBA8 /* GeneralSettings.xcstrings */ = {isa = PBXFileReference; lastKnownFileType = text.json.xcstrings; path = GeneralSettings.xcstrings; sourceTree = "<group>"; };
		2ACDA2962B81E8B700B2EBA8 /* EditSettings.xcstrings */ = {isa = PBXFileReference; lastKnownFileType = text.json.xcstrings; path = EditSettings.xcstrings; sourceTree = "<group>"; };
		2ACDA2992B81E8BB00B2EBA8 /* WindowSettings.xcstrings */ = {isa = PBXFileReference; lastKnownFileType = text.json.xcstrings; path = WindowSettings.xcstrings; sourceTree = "<group>"; };
		2ACDA29C2B81E8BF00B2EBA8 /* SnippetsSettings.xcstrings */ = {isa = PBXFileReference; lastKnownFileType = text.json.xcstrings; path = SnippetsSettings.xcstrings; sourceTree = "<group>"; };
		2ACDA29F2B81E8C300B2EBA8 /* IssueReport.xcstrings */ = {isa = PBXFileReference; lastKnownFileType = text.json.xcstrings; path = IssueReport.xcstrings; sourceTree = "<group>"; };
		2ACDA2A72B81EE0E00B2EBA8 /* AppearanceSettings.xcstrings */ = {isa = PBXFileReference; lastKnownFileType = text.json.xcstrings; path = AppearanceSettings.xcstrings; sourceTree = "<group>"; };
		2ACDC0901D1726BD009B72D6 /* DotView.swift */ = {isa = PBXFileReference; fileEncoding = 4; lastKnownFileType = sourcecode.swift; path = DotView.swift; sourceTree = "<group>"; };
		2ACDC0961D172B2A009B72D6 /* PaddingTextFieldCell.swift */ = {isa = PBXFileReference; fileEncoding = 4; lastKnownFileType = sourcecode.swift; path = PaddingTextFieldCell.swift; sourceTree = "<group>"; };
		2ACDC0991D172CDE009B72D6 /* AntialiasingText.swift */ = {isa = PBXFileReference; fileEncoding = 4; lastKnownFileType = sourcecode.swift; path = AntialiasingText.swift; sourceTree = "<group>"; };
		2ACDC0A21D173250009B72D6 /* InspectorTabSegmentedControl.swift */ = {isa = PBXFileReference; fileEncoding = 4; lastKnownFileType = sourcecode.swift; path = InspectorTabSegmentedControl.swift; sourceTree = "<group>"; };
		2ACDC0A51D17350A009B72D6 /* InspectorTabView.swift */ = {isa = PBXFileReference; fileEncoding = 4; lastKnownFileType = sourcecode.swift; path = InspectorTabView.swift; sourceTree = "<group>"; };
		2ACF23AD26302A4C002B5E10 /* Theme+Syntax.swift */ = {isa = PBXFileReference; lastKnownFileType = sourcecode.swift; path = "Theme+Syntax.swift"; sourceTree = "<group>"; };
		2ACFE5861D2037800005233A /* DetachablePopoverViewController.swift */ = {isa = PBXFileReference; fileEncoding = 4; lastKnownFileType = sourcecode.swift; path = DetachablePopoverViewController.swift; sourceTree = "<group>"; };
		2ACFE58A1D20730B0005233A /* FindPanelContentViewController.swift */ = {isa = PBXFileReference; fileEncoding = 4; lastKnownFileType = sourcecode.swift; path = FindPanelContentViewController.swift; sourceTree = "<group>"; };
		2AD21FCB1D2E3BE80018C8D1 /* StatusBar.swift */ = {isa = PBXFileReference; fileEncoding = 4; lastKnownFileType = sourcecode.swift; path = StatusBar.swift; sourceTree = "<group>"; };
		2AD238792939AC7200209834 /* UserUnixTask.swift */ = {isa = PBXFileReference; lastKnownFileType = sourcecode.swift; path = UserUnixTask.swift; sourceTree = "<group>"; };
		2AD551E920D8206C007279B1 /* StatableMenuToolbarItem.swift */ = {isa = PBXFileReference; lastKnownFileType = sourcecode.swift; path = StatableMenuToolbarItem.swift; sourceTree = "<group>"; };
		2AD616CB1D3E583D0016EFB6 /* DocumentController.swift */ = {isa = PBXFileReference; fileEncoding = 4; lastKnownFileType = sourcecode.swift; path = DocumentController.swift; sourceTree = "<group>"; };
		2AD69B841D3E42F700FBD998 /* TextSelection.swift */ = {isa = PBXFileReference; fileEncoding = 4; lastKnownFileType = sourcecode.swift; path = TextSelection.swift; sourceTree = "<group>"; };
		2AD69B871D3E4FCD00FBD998 /* NSTextView+ScriptingSupport.swift */ = {isa = PBXFileReference; fileEncoding = 4; lastKnownFileType = sourcecode.swift; path = "NSTextView+ScriptingSupport.swift"; sourceTree = "<group>"; };
		2AD7B9AE1D3E832E00E5D6D7 /* EditorCounter.swift */ = {isa = PBXFileReference; fileEncoding = 4; lastKnownFileType = sourcecode.swift; path = EditorCounter.swift; sourceTree = "<group>"; };
		2AD8D7492064AD83000BEFDB /* NumberTextField.swift */ = {isa = PBXFileReference; lastKnownFileType = sourcecode.swift; path = NumberTextField.swift; sourceTree = "<group>"; };
		2ADA15ED21C5073D00C6608B /* Collection+IndexSet.swift */ = {isa = PBXFileReference; lastKnownFileType = sourcecode.swift; path = "Collection+IndexSet.swift"; sourceTree = "<group>"; };
		2ADB04AB2A89F14D00C4F562 /* AddRemoveButton.swift */ = {isa = PBXFileReference; lastKnownFileType = sourcecode.swift; path = AddRemoveButton.swift; sourceTree = "<group>"; };
		2ADBC91421C9F30000B884FF /* Atomic.swift */ = {isa = PBXFileReference; lastKnownFileType = sourcecode.swift; path = Atomic.swift; sourceTree = "<group>"; };
		2ADD0AD7217A967200F78732 /* NSTextView+LineNumber.swift */ = {isa = PBXFileReference; lastKnownFileType = sourcecode.swift; path = "NSTextView+LineNumber.swift"; sourceTree = "<group>"; };
		2AE12DFA1E7DB47000681F72 /* Collection+String.swift */ = {isa = PBXFileReference; fileEncoding = 4; lastKnownFileType = sourcecode.swift; path = "Collection+String.swift"; sourceTree = "<group>"; };
		2AE12DFD1E7DB7D200681F72 /* StringCollectionTests.swift */ = {isa = PBXFileReference; fileEncoding = 4; lastKnownFileType = sourcecode.swift; path = StringCollectionTests.swift; sourceTree = "<group>"; };
		2AE12DFF1E7DDB1B00681F72 /* EditorTextView+SurroundSelection.swift */ = {isa = PBXFileReference; fileEncoding = 4; lastKnownFileType = sourcecode.swift; path = "EditorTextView+SurroundSelection.swift"; sourceTree = "<group>"; };
		2AE12E061E7DDF0700681F72 /* CustomSurroundView.swift */ = {isa = PBXFileReference; fileEncoding = 4; lastKnownFileType = sourcecode.swift; path = CustomSurroundView.swift; sourceTree = "<group>"; };
		2AE144B52B00A963005E8CF1 /* Identifiable.swift */ = {isa = PBXFileReference; lastKnownFileType = sourcecode.swift; path = Identifiable.swift; sourceTree = "<group>"; };
		2AE144B82B00DCB7005E8CF1 /* View+Alert.swift */ = {isa = PBXFileReference; lastKnownFileType = sourcecode.swift; path = "View+Alert.swift"; sourceTree = "<group>"; };
		2AE144BB2B01E341005E8CF1 /* DonationSettingsView.swift */ = {isa = PBXFileReference; lastKnownFileType = sourcecode.swift; path = DonationSettingsView.swift; sourceTree = "<group>"; };
		2AE144C32B0222DB005E8CF1 /* LiveTextInsertionView.swift */ = {isa = PBXFileReference; lastKnownFileType = sourcecode.swift; path = LiveTextInsertionView.swift; sourceTree = "<group>"; };
		2AE214E12BEB3011007EF0E9 /* CSVFormatStyle.swift */ = {isa = PBXFileReference; lastKnownFileType = sourcecode.swift; path = CSVFormatStyle.swift; sourceTree = "<group>"; };
		2AE214E42BEBAD1A007EF0E9 /* UUID+Transferable.swift */ = {isa = PBXFileReference; lastKnownFileType = sourcecode.swift; path = "UUID+Transferable.swift"; sourceTree = "<group>"; };
		2AE3F3171D3F8A1F005B8724 /* NSAttributedString.swift */ = {isa = PBXFileReference; fileEncoding = 4; lastKnownFileType = sourcecode.swift; path = NSAttributedString.swift; sourceTree = "<group>"; };
		2AE44DB72BE65C1F002A787D /* OutlineNavigator.swift */ = {isa = PBXFileReference; lastKnownFileType = sourcecode.swift; path = OutlineNavigator.swift; sourceTree = "<group>"; };
		2AE44DBA2BE67F81002A787D /* ContentViewController.swift */ = {isa = PBXFileReference; lastKnownFileType = sourcecode.swift; path = ContentViewController.swift; sourceTree = "<group>"; };
		2AE44DD02BE7CF48002A787D /* Donation.xcstrings */ = {isa = PBXFileReference; lastKnownFileType = text.json.xcstrings; path = Donation.xcstrings; sourceTree = "<group>"; };
		2AE4658627A5A7CE00D2904F /* CONTRIBUTING.md */ = {isa = PBXFileReference; lastKnownFileType = net.daringfireball.markdown; path = CONTRIBUTING.md; sourceTree = "<group>"; };
		2AE52F271D176B8500D60A32 /* FindPanelSplitView.swift */ = {isa = PBXFileReference; fileEncoding = 4; lastKnownFileType = sourcecode.swift; path = FindPanelSplitView.swift; sourceTree = "<group>"; };
		2AE56CC6265F2F4C00B8A278 /* AdvancedCharacterCounterView.swift */ = {isa = PBXFileReference; lastKnownFileType = sourcecode.swift; path = AdvancedCharacterCounterView.swift; sourceTree = "<group>"; };
		2AE73F3C2039A29300D8903B /* URL+ExtendedAttribute.swift */ = {isa = PBXFileReference; lastKnownFileType = sourcecode.swift; path = "URL+ExtendedAttribute.swift"; sourceTree = "<group>"; };
		2AE73F3F203D2FBB00D8903B /* NSLayoutManager.swift */ = {isa = PBXFileReference; lastKnownFileType = sourcecode.swift; path = NSLayoutManager.swift; sourceTree = "<group>"; };
		2AE73F42203E753C00D8903B /* NSTextView+Selection.swift */ = {isa = PBXFileReference; lastKnownFileType = sourcecode.swift; path = "NSTextView+Selection.swift"; sourceTree = "<group>"; };
		2AE7A8D820450FE600830830 /* OutlineInspectorView.swift */ = {isa = PBXFileReference; lastKnownFileType = sourcecode.swift; path = OutlineInspectorView.swift; sourceTree = "<group>"; };
		2AE95A192A86270000E85CF5 /* HoleContentView.swift */ = {isa = PBXFileReference; lastKnownFileType = sourcecode.swift; path = HoleContentView.swift; sourceTree = "<group>"; };
		2AEAA1422C00B37300B5332F /* NSMenu.swift */ = {isa = PBXFileReference; lastKnownFileType = sourcecode.swift; path = NSMenu.swift; sourceTree = "<group>"; };
		2AEAA8222096380C001A175C /* HighlightExtractors.swift */ = {isa = PBXFileReference; lastKnownFileType = sourcecode.swift; path = HighlightExtractors.swift; sourceTree = "<group>"; };
		2AEBD259246BB4C200EC97A3 /* NSAttributedStringTests.swift */ = {isa = PBXFileReference; lastKnownFileType = sourcecode.swift; path = NSAttributedStringTests.swift; sourceTree = "<group>"; };
		2AEC48321E641E4F00FB0F89 /* Snippet.swift */ = {isa = PBXFileReference; fileEncoding = 4; lastKnownFileType = sourcecode.swift; path = Snippet.swift; sourceTree = "<group>"; };
		2AEC69C31D41A1BE0089F96F /* EditorTextView.swift */ = {isa = PBXFileReference; fileEncoding = 4; lastKnownFileType = sourcecode.swift; path = EditorTextView.swift; sourceTree = "<group>"; };
		2AED466F1E425CD200751C45 /* TextFind.swift */ = {isa = PBXFileReference; fileEncoding = 4; lastKnownFileType = sourcecode.swift; path = TextFind.swift; sourceTree = "<group>"; };
		2AED46721E43942300751C45 /* TextFindTests.swift */ = {isa = PBXFileReference; fileEncoding = 4; lastKnownFileType = sourcecode.swift; path = TextFindTests.swift; sourceTree = "<group>"; };
		2AED70ED1D2E36EF006FFBCE /* DocumentViewController.swift */ = {isa = PBXFileReference; fileEncoding = 4; lastKnownFileType = sourcecode.swift; path = DocumentViewController.swift; sourceTree = "<group>"; };
		2AEE84B11E8158D700BA7982 /* WriteToConsoleCommand.swift */ = {isa = PBXFileReference; fileEncoding = 4; lastKnownFileType = sourcecode.swift; path = WriteToConsoleCommand.swift; sourceTree = "<group>"; };
		2AF073E21D33C3AB00770BA6 /* Theme.swift */ = {isa = PBXFileReference; fileEncoding = 4; lastKnownFileType = sourcecode.swift; path = Theme.swift; sourceTree = "<group>"; };
		2AF0C1241D3DA44900B6FCB6 /* FourCharCode.swift */ = {isa = PBXFileReference; fileEncoding = 4; lastKnownFileType = sourcecode.swift; path = FourCharCode.swift; sourceTree = "<group>"; };
		2AF0C1271D3DA6F800B6FCB6 /* FourCharCodeTests.swift */ = {isa = PBXFileReference; fileEncoding = 4; lastKnownFileType = sourcecode.swift; path = FourCharCodeTests.swift; sourceTree = "<group>"; };
		2AF0C12C1D3DABD000B6FCB6 /* Document+ScriptingSupport.swift */ = {isa = PBXFileReference; fileEncoding = 4; lastKnownFileType = sourcecode.swift; path = "Document+ScriptingSupport.swift"; sourceTree = "<group>"; };
		2AF1229E2B7A3D50004BA1FF /* mul */ = {isa = PBXFileReference; lastKnownFileType = text.json.xcstrings; name = mul; path = mul.lproj/ThemeListView.xcstrings; sourceTree = "<group>"; };
		2AF1229F2B7A3D50004BA1FF /* mul */ = {isa = PBXFileReference; lastKnownFileType = text.json.xcstrings; name = mul; path = mul.lproj/KeyBindingTreeView.xcstrings; sourceTree = "<group>"; };
		2AF122A22B7A3D50004BA1FF /* mul */ = {isa = PBXFileReference; lastKnownFileType = text.json.xcstrings; name = mul; path = mul.lproj/SyntaxListView.xcstrings; sourceTree = "<group>"; };
		2AF1D85721B8D9250060BC04 /* NSRegularExpression+Additions.swift */ = {isa = PBXFileReference; lastKnownFileType = sourcecode.swift; path = "NSRegularExpression+Additions.swift"; sourceTree = "<group>"; };
		2AF29EC32882EE7700DF31D2 /* AdvancedCharacterCounter.swift */ = {isa = PBXFileReference; lastKnownFileType = sourcecode.swift; path = AdvancedCharacterCounter.swift; sourceTree = "<group>"; };
		2AF482D9279288CF00A86481 /* CHANGELOG.md */ = {isa = PBXFileReference; lastKnownFileType = net.daringfireball.markdown; path = CHANGELOG.md; sourceTree = "<group>"; };
		2AF482DA279288CF00A86481 /* README.md */ = {isa = PBXFileReference; lastKnownFileType = net.daringfireball.markdown; path = README.md; sourceTree = "<group>"; };
		2AF5D0E4286D9AB3000BE826 /* ArithmeticsTests.swift */ = {isa = PBXFileReference; lastKnownFileType = sourcecode.swift; path = ArithmeticsTests.swift; sourceTree = "<group>"; };
		2AF63BA72A6FA4D900E1258E /* NSTableView.swift */ = {isa = PBXFileReference; lastKnownFileType = sourcecode.swift; path = NSTableView.swift; sourceTree = "<group>"; };
		2AF6A5C528053179005F580B /* InconsistentLineEndingsView.swift */ = {isa = PBXFileReference; lastKnownFileType = sourcecode.swift; path = InconsistentLineEndingsView.swift; sourceTree = "<group>"; };
		2AF98CAA294B9488009AD47F /* FindSettingsView.swift */ = {isa = PBXFileReference; lastKnownFileType = sourcecode.swift; path = FindSettingsView.swift; sourceTree = "<group>"; };
		2AF98CAE294C0670009AD47F /* MultipleReplaceSettingsView.swift */ = {isa = PBXFileReference; lastKnownFileType = sourcecode.swift; path = MultipleReplaceSettingsView.swift; sourceTree = "<group>"; };
		2AF9961F235ACDD60041872E /* NSPrintInfo.swift */ = {isa = PBXFileReference; lastKnownFileType = sourcecode.swift; path = NSPrintInfo.swift; sourceTree = "<group>"; };
		2AFAFD491D41487600F1458F /* PrintTextView.swift */ = {isa = PBXFileReference; fileEncoding = 4; lastKnownFileType = sourcecode.swift; path = PrintTextView.swift; sourceTree = "<group>"; };
		2AFB30DE1E4B8F5B00BFAEF3 /* Debouncer.swift */ = {isa = PBXFileReference; fileEncoding = 4; lastKnownFileType = sourcecode.swift; path = Debouncer.swift; sourceTree = "<group>"; };
		2AFB5AE71D597ABB003895A7 /* DefaultSettings+Encodings.swift */ = {isa = PBXFileReference; fileEncoding = 4; lastKnownFileType = sourcecode.swift; path = "DefaultSettings+Encodings.swift"; sourceTree = "<group>"; };
		2AFD218927E0434100E83E88 /* UTType.swift */ = {isa = PBXFileReference; lastKnownFileType = sourcecode.swift; path = UTType.swift; sourceTree = "<group>"; };
		2AFD218C27E0442B00E83E88 /* UTTypeExtensionTests.swift */ = {isa = PBXFileReference; lastKnownFileType = sourcecode.swift; path = UTTypeExtensionTests.swift; sourceTree = "<group>"; };
		2AFD328E2949B34A000ED1C5 /* RegularExpressionSyntaxTests.swift */ = {isa = PBXFileReference; lastKnownFileType = sourcecode.swift; path = RegularExpressionSyntaxTests.swift; sourceTree = "<group>"; };
		2AFE848522AE71130001C4ED /* TextContainer.swift */ = {isa = PBXFileReference; lastKnownFileType = sourcecode.swift; path = TextContainer.swift; sourceTree = "<group>"; };
		2AFECF592171C0E60065A7DE /* Bundle+AppInfo.swift */ = {isa = PBXFileReference; lastKnownFileType = sourcecode.swift; path = "Bundle+AppInfo.swift"; sourceTree = "<group>"; };
		2AFFA7C22B16E93B005652CD /* FormatSettingsView.swift */ = {isa = PBXFileReference; lastKnownFileType = sourcecode.swift; path = FormatSettingsView.swift; sourceTree = "<group>"; };
		2AFFA7C52B170097005652CD /* EditSettingsView.swift */ = {isa = PBXFileReference; lastKnownFileType = sourcecode.swift; path = EditSettingsView.swift; sourceTree = "<group>"; };
		5454B928243C81C6009275BC /* CodeSigning-AdHoc.xcconfig */ = {isa = PBXFileReference; lastKnownFileType = text.xcconfig; path = "CodeSigning-AdHoc.xcconfig"; sourceTree = "<group>"; };
		5454B929243C81C7009275BC /* CodeSigning-Default.xcconfig */ = {isa = PBXFileReference; lastKnownFileType = text.xcconfig; path = "CodeSigning-Default.xcconfig"; sourceTree = "<group>"; };
		5454B92A243C81C7009275BC /* CodeSigning.xcconfig */ = {isa = PBXFileReference; lastKnownFileType = text.xcconfig; path = CodeSigning.xcconfig; sourceTree = "<group>"; };
		5454B92B243C8257009275BC /* UI-Tests.xcconfig */ = {isa = PBXFileReference; fileEncoding = 4; lastKnownFileType = text.xcconfig; path = "UI-Tests.xcconfig"; sourceTree = "<group>"; };
		5454B92C243C8257009275BC /* Tests.xcconfig */ = {isa = PBXFileReference; fileEncoding = 4; lastKnownFileType = text.xcconfig; path = Tests.xcconfig; sourceTree = "<group>"; };
		5454B92D243C8257009275BC /* CotEditor-Sparkle.xcconfig */ = {isa = PBXFileReference; fileEncoding = 4; lastKnownFileType = text.xcconfig; path = "CotEditor-Sparkle.xcconfig"; sourceTree = "<group>"; };
		5454B92E243C8257009275BC /* CotEditor.xcconfig */ = {isa = PBXFileReference; fileEncoding = 4; lastKnownFileType = text.xcconfig; path = CotEditor.xcconfig; sourceTree = "<group>"; };
		5454B933243C8271009275BC /* CotEditor-AdHoc.entitlements */ = {isa = PBXFileReference; fileEncoding = 4; lastKnownFileType = text.plist.entitlements; path = "CotEditor-AdHoc.entitlements"; sourceTree = "<group>"; };
		8D15AC360486D014006FF6A4 /* Info.plist */ = {isa = PBXFileReference; fileEncoding = 4; lastKnownFileType = text.plist.xml; path = Info.plist; sourceTree = "<group>"; };
		8D15AC370486D014006FF6A4 /* CotEditor.app */ = {isa = PBXFileReference; explicitFileType = wrapper.application; includeInIndex = 0; path = CotEditor.app; sourceTree = BUILT_PRODUCTS_DIR; };
/* End PBXFileReference section */

/* Begin PBXFrameworksBuildPhase section */
		2A6F0DFD1B5500E100C2D03C /* Frameworks */ = {
			isa = PBXFrameworksBuildPhase;
			buildActionMask = 2147483647;
			files = (
				2A3268932C1C580800CF1AAF /* Defaults in Frameworks */,
				2A38536A2C1AF43100C282C0 /* FilePermissions in Frameworks */,
				2ACD02BF22A87F0400893051 /* ColorCode in Frameworks */,
				2AA7BDD62C1B0CC10075BB6C /* UnicodeNormalization in Frameworks */,
				2AA2C6FC24399A920017D1EC /* Yams in Frameworks */,
				2A32688E2C1B504500CF1AAF /* Shortcut in Frameworks */,
				2ADF96412C1B05CD00B6B722 /* FileEncoding in Frameworks */,
				2A7E06E82C1A745400E5396D /* CharacterInfo in Frameworks */,
				2ACAAC1C2B85E74C0041B095 /* SyntaxMap in Frameworks */,
			);
			runOnlyForDeploymentPostprocessing = 0;
		};
		8D15AC330486D014006FF6A4 /* Frameworks */ = {
			isa = PBXFrameworksBuildPhase;
			buildActionMask = 2147483647;
			files = (
				2A7E06EA2C1A745E00E5396D /* CharacterInfo in Frameworks */,
				2A3853682C1AF42C00C282C0 /* FilePermissions in Frameworks */,
				2A3268902C1B504B00CF1AAF /* Shortcut in Frameworks */,
				2AA7BDD82C1B0CC70075BB6C /* UnicodeNormalization in Frameworks */,
				2A3268952C1C580D00CF1AAF /* Defaults in Frameworks */,
				2AAAE6E526DB82F800C5F0AC /* Sparkle in Frameworks */,
				2ACD02BD22A87EFD00893051 /* ColorCode in Frameworks */,
				2ADF96432C1B05D300B6B722 /* FileEncoding in Frameworks */,
				2ACAAC1E2B85E7530041B095 /* SyntaxMap in Frameworks */,
				2AA2C6FE24399AA20017D1EC /* Yams in Frameworks */,
			);
			runOnlyForDeploymentPostprocessing = 0;
		};
/* End PBXFrameworksBuildPhase section */

/* Begin PBXGroup section */
		19C28FB0FE9D524F11CA2CBB /* Products */ = {
			isa = PBXGroup;
			children = (
				8D15AC370486D014006FF6A4 /* CotEditor.app */,
				2A6F0E071B5500E100C2D03C /* CotEditor.app */,
				2AC71DDF1BF0BDBC002E1434 /* Tests.xctest */,
				2A3F18F7203270BE002F1CA7 /* UI Tests.xctest */,
			);
			name = Products;
			sourceTree = "<group>";
		};
		2A009ADB1A5AB96F00C3D542 /* Text View */ = {
			isa = PBXGroup;
			children = (
				2A5D13311D1FB90300D38E6A /* FindPanelTextView.swift */,
				2A5D13341D1FC87900D38E6A /* FindPanelTextClipView.swift */,
				2A5D132E1D1FACC900D38E6A /* FindPanelLayoutManager.swift */,
				2A4AF76620759BE500C47606 /* RegexFindPanelTextView.swift */,
				2A1B7E74216CBBEA002C7395 /* SynchronizedScrollView.swift */,
			);
			name = "Text View";
			sourceTree = "<group>";
		};
		2A04E9C127FEF737008C82D8 /* SwiftUI */ = {
			isa = PBXGroup;
			children = (
				2A8321732980C41600F87D35 /* Image+Status.swift */,
				2AE144B82B00DCB7005E8CF1 /* View+Alert.swift */,
				2A231A271E7BD82700C2A909 /* Binding.swift */,
				2AE144B52B00A963005E8CF1 /* Identifiable.swift */,
			);
			name = SwiftUI;
			sourceTree = "<group>";
		};
		2A0E160B18E7240C00AAD872 /* Print */ = {
			isa = PBXGroup;
			children = (
				2A1856111D48AFEA008FA79E /* PrintPanelAccessoryController.swift */,
				2AFAFD491D41487600F1458F /* PrintTextView.swift */,
			);
			name = Print;
			sourceTree = "<group>";
		};
		2A149DAF19016AD800A9D6EF /* Settings */ = {
			isa = PBXGroup;
			children = (
				2A10D1261E714D230027192A /* ThemeListView.storyboard */,
				2A10D1361E715E5B0027192A /* SyntaxListView.storyboard */,
				2A10D1081E708CDF0027192A /* KeyBindingTreeView.storyboard */,
			);
			name = Settings;
			sourceTree = "<group>";
		};
		2A149DC619018F9200A9D6EF /* Panes */ = {
			isa = PBXGroup;
			children = (
				2A78BFA61D1B05FB00A583D2 /* GeneralSettingsView.swift */,
				2A65EC292B80C168008096C5 /* AppearanceSettingsView.swift */,
				2A78BFA31D1B02ED00A583D2 /* WindowSettingsView.swift */,
				2AFFA7C52B170097005652CD /* EditSettingsView.swift */,
				2A836D9E2AB1528700B4D458 /* ModeSettingsView.swift */,
				2AFFA7C22B16E93B005652CD /* FormatSettingsView.swift */,
				2ACDA2522B813FA500B2EBA8 /* SnippetsSettingsView.swift */,
				2AA4D3731D1AA0AC001D261D /* KeyBindingsSettingsView.swift */,
				2AE144BB2B01E341005E8CF1 /* DonationSettingsView.swift */,
			);
			name = Panes;
			sourceTree = "<group>";
		};
		2A149DC91902BC3900A9D6EF /* Storyboards */ = {
			isa = PBXGroup;
			children = (
				2A836F7E1D572A5D0044E8EC /* Main.storyboard */,
				2A149DAF19016AD800A9D6EF /* Settings */,
				2A2D6C1A1A602D7E002451FF /* Text Finder */,
				2A436DDC1A426EAE00275FD4 /* Accessories */,
			);
			name = Storyboards;
			sourceTree = "<group>";
		};
		2A15832A18E3A1EC00601026 /* Setting Managers */ = {
			isa = PBXGroup;
			children = (
				2A7646E91D48ECD100350674 /* SettingFileManaging.swift */,
				2A4257A61D22E0660086DAAD /* EncodingManager.swift */,
				2AB8C7BA1D49283400EFC3BC /* SyntaxManager.swift */,
				2A9082F11D32A9B500228F50 /* ThemeManager.swift */,
				2A3643E51E7C3D2400EA3CE8 /* ReplacementManager.swift */,
				2AB857E72B922D7D0079CFA2 /* ModeManager.swift */,
				2A64F2411D256FCB001B229F /* KeyBindingManager.swift */,
				2A64F2441D259E49001B229F /* SnippetManager.swift */,
				2A8DA9431D286C53003D0C4B /* ScriptManager.swift */,
				2AC13A0824F112D800799A93 /* CommandLineToolManager.swift */,
				2A91C31A1D1BFE47007CF8BE /* UTType+SettingFile.swift */,
			);
			name = "Setting Managers";
			sourceTree = "<group>";
		};
		2A15832B18E3A25C00601026 /* Utilities */ = {
			isa = PBXGroup;
			children = (
				2A3E61C627C4962B00C6E5B6 /* Formatters */,
				2AC186DC1E2F4264002F4D27 /* Debug.swift */,
				2A8E47E1299A2314006A40D8 /* EditedRangeSet.swift */,
				2AA704CD2987878B008CBCB5 /* Node.swift */,
				2A11F2121E669BFA005E1675 /* PointerBridge.swift */,
				2AA4EE3C28D55CE80014B045 /* DelegateContext.swift */,
				2ADBC91421C9F30000B884FF /* Atomic.swift */,
				2AFB30DE1E4B8F5B00BFAEF3 /* Debouncer.swift */,
				2AD238792939AC7200209834 /* UserUnixTask.swift */,
				2ACFE5861D2037800005233A /* DetachablePopoverViewController.swift */,
			);
			name = Utilities;
			sourceTree = "<group>";
		};
		2A15832C18E3A29A00601026 /* Views */ = {
			isa = PBXGroup;
			children = (
				2ADD36991CFCADAD00F3175D /* Inspector Tab View */,
				2A1ABCA327F0785B0054795D /* Bidi Scroll View */,
				2AE95A192A86270000E85CF5 /* HoleContentView.swift */,
				2A68722E288A5C44006D6B41 /* DraggableHostingView.swift */,
				2ACDC0901D1726BD009B72D6 /* DotView.swift */,
				2AD8D7492064AD83000BEFDB /* NumberTextField.swift */,
				2AACB1CC1D195ABD0073775B /* ShortcutField.swift */,
				2A5DCE4E1D185F1B00D5D74C /* CharacterField.swift */,
				2A1814BD21CFC9CF00602214 /* RegularExpressionTextField.swift */,
				2A19AF852AE0D15300EFFDCB /* FormPopUpButton.swift */,
				2ACDC0961D172B2A009B72D6 /* PaddingTextFieldCell.swift */,
				2A158C1B2945A6B1000A4EC1 /* HeadingMenuItem.swift */,
				2A3E61BE27C3795B00C6E5B6 /* OptionalMenu.swift */,
			);
			name = Views;
			sourceTree = "<group>";
		};
		2A15832D18E3A3E000601026 /* Settings Window */ = {
			isa = PBXGroup;
			children = (
				2A938ACE297E4D7B007FBE5F /* SettingsWindowController.swift */,
				2A44321B219AC1F8008A0A6B /* SettingsTabViewController.swift */,
				2AA79C7721CB7251005AD6AD /* SettingsWindow.swift */,
				2A938ACB297E4BA9007FBE5F /* SettingsPane.swift */,
				2A149DC619018F9200A9D6EF /* Panes */,
				2A2E03471A4BF808006ABE9F /* Syntax Editor */,
				2A91C3231D1C5840007CF8BE /* Other Views */,
			);
			name = "Settings Window";
			sourceTree = "<group>";
		};
		2A15832F18E3A4AB00601026 /* Application */ = {
			isa = PBXGroup;
			children = (
				2AC2462D1D1BC70C00E46CFA /* AppDelegate.swift */,
				2A8961911DB76A3400E9E0EC /* MainMenu.swift */,
				2A78BFBB1D1B376000A583D2 /* ServicesProvider.swift */,
				2A78BFB21D1B240900A583D2 /* UpdaterManager.swift */,
				2A9BC2772BDE00B1008B58B5 /* Donation.swift */,
				2AFB5AEA1D597AFC003895A7 /* Defaults */,
			);
			name = Application;
			sourceTree = "<group>";
		};
		2A180F462854E58400EBAF66 /* TextKit */ = {
			isa = PBXGroup;
			children = (
				2A7470682B12FA5700669A7B /* NSTextStorage+TextView.swift */,
				2AE73F3F203D2FBB00D8903B /* NSLayoutManager.swift */,
				2A9AC936244849B700D05643 /* NSLayoutManager+InvisibleDrawing.swift */,
				2A484A38236579A7006FFD14 /* NSLayoutManager+ValidationIgnorable.swift */,
				2A180F4A2854E71800EBAF66 /* NSTextSelectionDataSource.swift */,
			);
			name = TextKit;
			sourceTree = "<group>";
		};
		2A1A4EB224FBA28100B50AA0 /* Swift */ = {
			isa = PBXGroup;
			children = (
				2AA056AC26FCA171000E0CB2 /* Arithmetics.swift */,
				2A885E321D5C3A1B00288723 /* Comparable.swift */,
				2A5ADE831D2168FC00F6CE26 /* Collection.swift */,
				2A5C00332814698000700CAE /* Collection+BinarySearch.swift */,
				2A1A4EAF24FB9D9300B50AA0 /* Combine.swift */,
				2AA71A522BE366520084EC0A /* Observation.swift */,
			);
			name = Swift;
			sourceTree = "<group>";
		};
		2A1ABCA327F0785B0054795D /* Bidi Scroll View */ = {
			isa = PBXGroup;
			children = (
				2A1ABC9A27F056E60054795D /* BidiScrollView.swift */,
				2A1ABCA427F079120054795D /* BidiScroller.swift */,
			);
			name = "Bidi Scroll View";
			sourceTree = "<group>";
		};
		2A1E7DE72B8D615A004F0C07 /* Text Finder */ = {
			isa = PBXGroup;
			children = (
				2A954B232AB28B010070FB74 /* TextFind.xcstrings */,
				2A1E7DE42B8D6102004F0C07 /* MultipleReplace.xcstrings */,
				2AC94B3A2B6EAAE90086F9F2 /* RegexReference.xcstrings */,
			);
			name = "Text Finder";
			sourceTree = "<group>";
		};
		2A2184121D0426E800522EF5 /* Window */ = {
			isa = PBXGroup;
			children = (
				2A17A3151D2D4319001DD717 /* DocumentWindow.swift */,
				2A5D13241D1F9D4000D38E6A /* StatableToolbarItem.swift */,
				2AD551E920D8206C007279B1 /* StatableMenuToolbarItem.swift */,
				2AC7044724EBB76B00454706 /* NSToolbarItem+Validatable.swift */,
			);
			name = Window;
			sourceTree = "<group>";
		};
		2A2184221D043D7E00522EF5 /* Content View */ = {
			isa = PBXGroup;
			children = (
				2AE44DBA2BE67F81002A787D /* ContentViewController.swift */,
				2AD21FCB1D2E3BE80018C8D1 /* StatusBar.swift */,
				2AED70ED1D2E36EF006FFBCE /* DocumentViewController.swift */,
				2A71BC7A1DDC50530085AE1C /* DocumentViewController+TouchBar.swift */,
				2AA45A4A1D2E871900A1A401 /* EditorViewController.swift */,
				2AA45A501D2E938500A1A401 /* NavigationBar.swift */,
				2A6FD9D01D38933100A59784 /* EditorTextViewController.swift */,
				2AE44DB72BE65C1F002A787D /* OutlineNavigator.swift */,
			);
			name = "Content View";
			sourceTree = "<group>";
		};
		2A231A2A1E7BD92F00C2A909 /* Models */ = {
			isa = PBXGroup;
			children = (
				2A3581971E597ECE00762AA5 /* MultipleReplace.swift */,
				2A231A241E7B4EDC00C2A909 /* MultipleReplace+Codable.swift */,
				2A3A19DE2068A76600516DE4 /* NSTextView+MultipleReplace.swift */,
			);
			name = Models;
			sourceTree = "<group>";
		};
		2A2D6C1A1A602D7E002451FF /* Text Finder */ = {
			isa = PBXGroup;
			children = (
				2A5D13401D1FE34F00D38E6A /* FindPanelFieldView.storyboard */,
				2AAFA7BA2B7A2DAF00A2B228 /* MultipleReplaceListView.storyboard */,
				2A3D63F91E769DDF00F538E1 /* MultipleReplaceView.storyboard */,
			);
			name = "Text Finder";
			sourceTree = "<group>";
		};
		2A2E03471A4BF808006ABE9F /* Syntax Editor */ = {
			isa = PBXGroup;
			children = (
				2A2615852977F7E2008C2240 /* SyntaxEditView.swift */,
				2A2615732977CB48008C2240 /* SyntaxHighlightEditView.swift */,
				2A2615792977D5E8008C2240 /* SyntaxCommentEditView.swift */,
				2A2615762977D30E008C2240 /* SyntaxOutlineEditView.swift */,
				2A26157C2977D706008C2240 /* SyntaxCompletionEditView.swift */,
				2A26157F2977DB20008C2240 /* SyntaxFileMappingEditView.swift */,
				2A2615822977F62D008C2240 /* SyntaxMetadataEditView.swift */,
				2A33D07D1D1C75B8005977B9 /* SyntaxValidationView.swift */,
			);
			name = "Syntax Editor";
			sourceTree = "<group>";
		};
		2A3581931E597AFE00762AA5 /* Multiple Replace */ = {
			isa = PBXGroup;
			children = (
				2A231A2A1E7BD92F00C2A909 /* Models */,
				2AF98CAD294C063E009AD47F /* Views */,
			);
			name = "Multiple Replace";
			sourceTree = "<group>";
		};
		2A359E001DAEA0EE00FEF7AA /* AppKit */ = {
			isa = PBXGroup;
			children = (
				2A1FAD5720A74D0A00566D7C /* MutableCopying.swift */,
				2AA45A531D2F22C600A1A401 /* NSFont+Size.swift */,
				2A5D2DC221908F4A006814D5 /* NSFont+Name.swift */,
				2A5ADE871D216D4900F6CE26 /* NSColor+NamedColors.swift */,
				2A71BC7D1DDC70A80085AE1C /* NSImage.swift */,
				2A4E637F20ADC45F0033CE63 /* NSBezierPath.swift */,
				2A10B6F421450A3B00B4205E /* NSAppearance.swift */,
				2A9003B8267715E500EC766F /* NSApplication.swift */,
				2A359DFD1DAE93EE00FEF7AA /* NSWindow+Responder.swift */,
				2AC186D91E2F414D002F4D27 /* NSDocument.swift */,
				2A05081223D6B9E900602F5E /* NSViewController.swift */,
				2AB541D920A5B6A400367DD5 /* NSView.swift */,
				2AA86281212ED91400BB75C9 /* NSSplitView+Autosave.swift */,
				2A1ABCA727F07CED0054795D /* NSScroller.swift */,
				2AF9961F235ACDD60041872E /* NSPrintInfo.swift */,
				2AEAA1422C00B37300B5332F /* NSMenu.swift */,
				2A47CD3721D340030094F62F /* NSValidatedUserInterfaceItem.swift */,
				2A07E8471DF160600022FF9C /* NSTouchBar+Validation.swift */,
				2A9B134D27E2D84E009954A4 /* NSDraggingInfo.swift */,
				2AF63BA72A6FA4D900E1258E /* NSTableView.swift */,
			);
			name = AppKit;
			sourceTree = "<group>";
		};
		2A359E011DAEA0FC00FEF7AA /* Foundation */ = {
			isa = PBXGroup;
			children = (
				2A9082E41D324D9A00228F50 /* Geometry.swift */,
				2AF0C1241D3DA44900B6FCB6 /* FourCharCode.swift */,
				2ADA15ED21C5073D00C6608B /* Collection+IndexSet.swift */,
				2AE12DFA1E7DB47000681F72 /* Collection+String.swift */,
				2A2792941D1DBDAC00F3FC5D /* String+Constants.swift */,
				2ABF9E9B2C1EC29D0033D5E6 /* String+Escaping.swift */,
				2AAD61FB1D2BD102008FE772 /* String+LineRange.swift */,
				2AA761341D45634400031AAF /* String+Counting.swift */,
				2AA5BCF924FFB21C00618F83 /* String+Match.swift */,
				2A9BF3C61D38325200E3D3E2 /* String+FullwidthTransform.swift */,
				2A733E8820BBB4AC0090D7CB /* String+Case.swift */,
				2AA761391D457BD500031AAF /* String+Indentation.swift */,
				2ABF9EA12C1ED4B90033D5E6 /* String+Commenting.swift */,
				2ABF9E952C1E8D780033D5E6 /* String+LineProcessing.swift */,
				2ABF9E9E2C1EC8590033D5E6 /* String+Filename.swift */,
				2A8E47E8299C6064006A40D8 /* NSRange.swift */,
				2A6FD9EC1D3A85D700A59784 /* NSString.swift */,
				2AE3F3171D3F8A1F005B8724 /* NSAttributedString.swift */,
				2AF1D85721B8D9250060BC04 /* NSRegularExpression+Additions.swift */,
				2A8DA9461D28ED93003D0C4B /* URL.swift */,
				2AE73F3C2039A29300D8903B /* URL+ExtendedAttribute.swift */,
				2AE214E42BEBAD1A007EF0E9 /* UUID+Transferable.swift */,
				2AC52BDA1D48CC0E007D6371 /* DispatchQueue.swift */,
				2A10C5F91FD25D04002AB5AE /* Selector+Codable.swift */,
				2A685F692027729000A130A4 /* NSAppleEventManager+Additions.swift */,
				2AFECF592171C0E60065A7DE /* Bundle+AppInfo.swift */,
				2AFD218927E0434100E83E88 /* UTType.swift */,
				2ABF86BC208C3C630082D52B /* AudioToolbox.swift */,
			);
			name = Foundation;
			sourceTree = "<group>";
		};
		2A37F4AAFDCFA73011CA2CEA /* CotEditor */ = {
			isa = PBXGroup;
			children = (
				2AF482DA279288CF00A86481 /* README.md */,
				2AE4658627A5A7CE00D2904F /* CONTRIBUTING.md */,
				2AF482D9279288CF00A86481 /* CHANGELOG.md */,
				5454B927243C8166009275BC /* Configurations */,
				2A37F4ABFDCFA73011CA2CEA /* Sources */,
				2A37F4B8FDCFA73011CA2CEA /* Resources */,
				2A3F187D202D8773002F1CA7 /* Supporting Files */,
				2A37F4AFFDCFA73011CA2CEA /* Scripts */,
				2AC71DE01BF0BDBC002E1434 /* Tests */,
				2A3F18F8203270BE002F1CA7 /* UI Tests */,
				2A7E06EB2C1A79B600E5396D /* Packages */,
				19C28FB0FE9D524F11CA2CBB /* Products */,
			);
			name = CotEditor;
			sourceTree = "<group>";
		};
		2A37F4ABFDCFA73011CA2CEA /* Sources */ = {
			isa = PBXGroup;
			children = (
				2A15832F18E3A4AB00601026 /* Application */,
				2A15832A18E3A1EC00601026 /* Setting Managers */,
				2A15832D18E3A3E000601026 /* Settings Window */,
				2A7CF2441A5747F400D09249 /* Text Finder */,
				2A42825318FCC22100386899 /* Document */,
				2A80BE9327FFFBAB00D2F7FF /* Scanners */,
				2A42825418FCC23400386899 /* Document Window */,
				2A42825218FCC1C100386899 /* Text View */,
				2AFFB72E18D8E87900118477 /* Panels */,
				2A9F58E628AAB07500346A98 /* Scripting Support */,
				2A15832C18E3A29A00601026 /* Views */,
				2A53F5692758912600ED16DF /* SwiftUI */,
				2A476CAF1D09CA640088E37A /* Models */,
				2A15832B18E3A25C00601026 /* Utilities */,
				2A5ADE861D21690300F6CE26 /* Extensions */,
			);
			name = Sources;
			path = CotEditor/Sources;
			sourceTree = "<group>";
		};
		2A37F4AFFDCFA73011CA2CEA /* Scripts */ = {
			isa = PBXGroup;
			children = (
				2A3E84821D07331900070A54 /* updateHelpindex.sh */,
			);
			name = Scripts;
			path = CotEditor;
			sourceTree = "<group>";
		};
		2A37F4B8FDCFA73011CA2CEA /* Resources */ = {
			isa = PBXGroup;
			children = (
				2A1EB5C319AD469500C1E37E /* Assets.xcassets */,
				2A149DC91902BC3900A9D6EF /* Storyboards */,
				2AC94B262B6E2E110086F9F2 /* Localizables */,
				2A8EAE3D2BA3B15D00448875 /* Credits.json */,
				2A2179F51A07093B002C4AB1 /* SyntaxMap.json */,
				2A3A758D19E77C84001DAB88 /* Syntaxes */,
				2A7846DA18FE035E006BDF00 /* Themes */,
				2A8EAE552BA7E2BE00448875 /* Licenses */,
				2A94FC781BE2256F00B454A8 /* cot */,
			);
			name = Resources;
			path = CotEditor;
			sourceTree = "<group>";
		};
		2A39AC942B8CE43100E216C9 /* Accessory Views */ = {
			isa = PBXGroup;
			children = (
				2A1E7DF92B8D67B3004F0C07 /* PrintAccessory.xcstrings */,
				2A39ACE52B8CEAF800E216C9 /* OpenPanelAccessory.xcstrings */,
				2A39ACF62B8CEBCE00E216C9 /* SavePanelAccessory.xcstrings */,
				2A1E7E182B8D715F004F0C07 /* EditorOpacity.xcstrings */,
				2A39AC912B8CE40400E216C9 /* GoToLine.xcstrings */,
				2A39ACFB2B8CED8B00E216C9 /* CustomTabWidth.xcstrings */,
				2A39ACB82B8CE6DE00E216C9 /* CustomSurround.xcstrings */,
				2ACDA2752B81D85700B2EBA8 /* PatternSort.xcstrings */,
				2A39ACD42B8CE97700E216C9 /* UnicodeInput.xcstrings */,
				2A1E7E3A2B8D7D47004F0C07 /* CharacterInspector.xcstrings */,
				2A55D5D72B7A728A0092DE48 /* AdvancedCharacterCount.xcstrings */,
				2A39ACA72B8CE58100E216C9 /* LiveTextInsertion.xcstrings */,
			);
			name = "Accessory Views";
			sourceTree = "<group>";
		};
		2A3E61C627C4962B00C6E5B6 /* Formatters */ = {
			isa = PBXGroup;
			children = (
				2A1814B721CF8BD500602214 /* RegularExpressionFormatter.swift */,
				2AE214E12BEB3011007EF0E9 /* CSVFormatStyle.swift */,
				2A57B98E294ED75900771696 /* RangedIntegerFormatStyle.swift */,
			);
			name = Formatters;
			sourceTree = "<group>";
		};
		2A3F187D202D8773002F1CA7 /* Supporting Files */ = {
			isa = PBXGroup;
			children = (
				8D15AC360486D014006FF6A4 /* Info.plist */,
				2A6F0E091B55043800C2D03C /* CotEditor.entitlements */,
				2A715E21261AC5960060CF84 /* CotEditor-Sparkle.entitlements */,
				5454B933243C8271009275BC /* CotEditor-AdHoc.entitlements */,
				2A75ACCA19E86DDB00444894 /* CotEditor.sdef */,
				2A65520B2BE001A10082B7D6 /* CotEditor.storekit */,
				2A6E3F3C19B5218300A63E97 /* CotEditor.help */,
			);
			name = "Supporting Files";
			path = CotEditor;
			sourceTree = "<group>";
		};
		2A3F18F8203270BE002F1CA7 /* UI Tests */ = {
			isa = PBXGroup;
			children = (
				2A3F18F9203270BE002F1CA7 /* UITests.swift */,
			);
			path = "UI Tests";
			sourceTree = "<group>";
		};
		2A42825218FCC1C100386899 /* Text View */ = {
			isa = PBXGroup;
			children = (
				2AEC69C31D41A1BE0089F96F /* EditorTextView.swift */,
				2A6C8E3121E1187A003966ED /* EditorTextView+CursorMovement.swift */,
				2A9082E81D32539A00228F50 /* EditorTextView+Scaling.swift */,
				2A6FD9D71D38C94100A59784 /* EditorTextView+Indenting.swift */,
				2A6FD9E91D3A819500A59784 /* EditorTextView+Commenting.swift */,
				2A4CCBB31D45173000294067 /* EditorTextView+LineProcessing.swift */,
				2AE12DFF1E7DDB1B00681F72 /* EditorTextView+SurroundSelection.swift */,
				2A9BF3C31D382BB100E3D3E2 /* EditorTextView+Transformation.swift */,
				2A4257B81D2392A40086DAAD /* EditorTextView+ColorCode.swift */,
				2A41EC191DC4AD4A00F0C236 /* EditorTextView+TouchBar.swift */,
				2A1856041D47E7FE008FA79E /* NSTextView+TextReplacement.swift */,
				2AE73F42203E753C00D8903B /* NSTextView+Selection.swift */,
				2A9082E11D32456300228F50 /* NSTextView+Layout.swift */,
				2A36CE7B1FF654C000020702 /* NSTextView+Snippet.swift */,
				2A3A19E1206C9A0700516DE4 /* NSTextView+BracePair.swift */,
				2A1311D52127DCE1001D52C5 /* NSTextView+CurrentLineHighlighting.swift */,
				2AA4F69F20A1C190003FD515 /* NSTextView+RoundedBackground.swift */,
				2ADD0AD7217A967200F78732 /* NSTextView+LineNumber.swift */,
				2A72DA0F209B778B005242B9 /* NSTextView+MultiCursor.swift */,
				2A478F3E22BE743200AEA45E /* NSTextView+Ligature.swift */,
				2AFE848522AE71130001C4ED /* TextContainer.swift */,
				2A6FD9E61D394F5900A59784 /* LayoutManager.swift */,
				2A1125C223F1A86B006A1DB2 /* LineRangeCacheable.swift */,
				2A6416A21D2F9F7200FA9E1A /* LineNumberView.swift */,
				2A0BF8A71DD8E7F90088961B /* TextSizeTouchBar.swift */,
			);
			name = "Text View";
			sourceTree = "<group>";
		};
		2A42825318FCC22100386899 /* Document */ = {
			isa = PBXGroup;
			children = (
				2AD616CB1D3E583D0016EFB6 /* DocumentController.swift */,
				2A1679E51D3CE07100E8261D /* Document.swift */,
			);
			name = Document;
			sourceTree = "<group>";
		};
		2A42825418FCC23400386899 /* Document Window */ = {
			isa = PBXGroup;
			children = (
				2AA749C21D3C263300850802 /* DocumentWindowController.swift */,
				2A17A3121D2D16F1001DD717 /* WindowContentViewController.swift */,
				2A2184121D0426E800522EF5 /* Window */,
				2ADD36941CFCAD4200F3175D /* Inspector */,
				2A2184221D043D7E00522EF5 /* Content View */,
				2A6602EB1D05E04E003E8D87 /* Accessory Views */,
				2A0E160B18E7240C00AAD872 /* Print */,
			);
			name = "Document Window";
			sourceTree = "<group>";
		};
		2A436DDC1A426EAE00275FD4 /* Accessories */ = {
			isa = PBXGroup;
			children = (
				2A7F4E022871F46D0029CE66 /* PrintPanelAccessory.storyboard */,
			);
			name = Accessories;
			sourceTree = "<group>";
		};
		2A476CAF1D09CA640088E37A /* Models */ = {
			isa = PBXGroup;
			children = (
				2A89847C1C3CE1CE006290FF /* Syntax */,
				2AA14CFA1FA47E9000EAF586 /* Script */,
				2A505C07298952E5002080AA /* KeyBinding */,
				2A78F571298C90520084B8B4 /* Snippet */,
				2AC6BFCF21D00A8500FF325C /* Regex Parser */,
				2ABF9E922C1E8CFB0033D5E6 /* EditingContext.swift */,
				2AA375461D40BDCB0080C27C /* LineEnding.swift */,
				2A8C338E1D3E1C040005B0B7 /* IncompatibleCharacter.swift */,
				2AAD61EF1D2B0856008FE772 /* FuzzyRange.swift */,
				2A4257BB1D239F850086DAAD /* Invisible.swift */,
				2A50AA61204D513500D10A10 /* FileAttributes.swift */,
				2AF073E21D33C3AB00770BA6 /* Theme.swift */,
				2ACF23AD26302A4C002B5E10 /* Theme+Syntax.swift */,
				2A1E7DD32B8C5A23004F0C07 /* Mode.swift */,
				2AB857EA2B93050E0079CFA2 /* ModeOptions.swift */,
				2A9C370A1D66E99400774BA4 /* Pair.swift */,
				2A2E56DA2C057FBF00416F9E /* BracePair.swift */,
				2A7FCC45280A367C0070EAB3 /* ValueRange.swift */,
				2ABF49E2221A54AD00239278 /* TextClipping.swift */,
				2A1893A91FFF422D00AD244F /* LineSort.swift */,
				2A341D19281EE23C00B85CB6 /* UserActivity.swift */,
				2A55D5E92B7A86190092DE48 /* IssueReport.swift */,
			);
			name = Models;
			sourceTree = "<group>";
		};
		2A505C07298952E5002080AA /* KeyBinding */ = {
			isa = PBXGroup;
			children = (
				2A64F2471D26327C001B229F /* Shortcut+Error.swift */,
				2A10C5F61FD19237002AB5AE /* KeyBinding.swift */,
				2A64F24A1D26615A001B229F /* KeyBindingItem.swift */,
			);
			name = KeyBinding;
			sourceTree = "<group>";
		};
		2A53F5692758912600ED16DF /* SwiftUI */ = {
			isa = PBXGroup;
			children = (
				2AF601CB296F925200F6F1E8 /* Views */,
				2AF601CC296F925900F6F1E8 /* Helpers */,
			);
			name = SwiftUI;
			sourceTree = "<group>";
		};
		2A5ADE861D21690300F6CE26 /* Extensions */ = {
			isa = PBXGroup;
			children = (
				2A1A4EB224FBA28100B50AA0 /* Swift */,
				2A359E011DAEA0FC00FEF7AA /* Foundation */,
				2A359E001DAEA0EE00FEF7AA /* AppKit */,
				2A180F462854E58400EBAF66 /* TextKit */,
				2A04E9C127FEF737008C82D8 /* SwiftUI */,
				2AA7BDD92C1B10A80075BB6C /* Libraries */,
			);
			name = Extensions;
			sourceTree = "<group>";
		};
		2A5E410D2B0CE4DB00D5EA20 /* Command Bar */ = {
			isa = PBXGroup;
			children = (
				2A5E41072B0AF62100D5EA20 /* CommandBarWindowController.swift */,
				2A5E41042B0AEFBB00D5EA20 /* CommandBarView.swift */,
				2A30C7DA2B1380BE002F6381 /* ShortcutView.swift */,
				2A5E410A2B0B559300D5EA20 /* ActionCommand.swift */,
			);
			name = "Command Bar";
			sourceTree = "<group>";
		};
		2A6602EB1D05E04E003E8D87 /* Accessory Views */ = {
			isa = PBXGroup;
			children = (
				2AC6069A20416ADE00F9C839 /* OpenPanelAccessory.swift */,
				2A158C1E2945E423000A4EC1 /* SavePanelAccessory.swift */,
				2A158C212945F54B000A4EC1 /* EditorOpacityView.swift */,
				2A5D13151D1EF5AA00D38E6A /* GoToLineView.swift */,
				2A25C52720F06BE80003AE1A /* CustomTabWidthView.swift */,
				2AE12E061E7DDF0700681F72 /* CustomSurroundView.swift */,
				2A1893A61FFF16A400AD244F /* PatternSortView.swift */,
				2A4257B51D23153B0086DAAD /* UnicodeInputView.swift */,
				2A4282392638DAEB00D03C5C /* CharacterInspectorView.swift */,
				2AB1BD22287D789800C6FEAF /* Advanced Character Count */,
			);
			name = "Accessory Views";
			sourceTree = "<group>";
		};
		2A78F571298C90520084B8B4 /* Snippet */ = {
			isa = PBXGroup;
			children = (
				2A0DD6351E655FE6001CAAA3 /* Tokenizer.swift */,
				2AEC48321E641E4F00FB0F89 /* Snippet.swift */,
				2A4682B11D2F6B580005410E /* FileDropItem.swift */,
			);
			name = Snippet;
			sourceTree = "<group>";
		};
		2A7CF2441A5747F400D09249 /* Text Finder */ = {
			isa = PBXGroup;
			children = (
				2A18560A1D47FA37008FA79E /* TextFinder.swift */,
				2A6876A72963DE38006257A6 /* TextFinderSettings.swift */,
				2AED466F1E425CD200751C45 /* TextFind.swift */,
				2A231A2C1E7BE8B700C2A909 /* FindProgress.swift */,
				2AB1BD21287D752300C6FEAF /* Views */,
				2A009ADB1A5AB96F00C3D542 /* Text View */,
				2A3581931E597AFE00762AA5 /* Multiple Replace */,
			);
			name = "Text Finder";
			sourceTree = "<group>";
		};
		2A7E06EB2C1A79B600E5396D /* Packages */ = {
			isa = PBXGroup;
			children = (
				2A7E06E52C1A711B00E5396D /* Libraries */,
				2A8544E6267872E0006EF01A /* SyntaxMap */,
			);
			path = Packages;
			sourceTree = "<group>";
		};
		2A7FEF0D2B90B1800042BEFF /* Views */ = {
			isa = PBXGroup;
			children = (
				2A07A8FF2BABC1EA007CABFD /* LinkButton.xcstrings */,
				2AA672C52B91535A00B8F7E6 /* OpacitySlider.xcstrings */,
				2A39ACFE2B8CEE2F00E216C9 /* AddRemoveButton.xcstrings */,
				2A7FEF0A2B90B05C0042BEFF /* FilterField.xcstrings */,
			);
			name = Views;
			sourceTree = "<group>";
		};
		2A7FEF352B90EBEA0042BEFF /* Panels */ = {
			isa = PBXGroup;
			children = (
				2A07A8F92BABC182007CABFD /* About.xcstrings */,
				2A24F9152BEDFD9400CB6CCF /* WhatsNew.xcstrings */,
				2A1E7E4E2B8D9706004F0C07 /* Console.xcstrings */,
				2ACDA2882B81E2AC00B2EBA8 /* ColorCode.xcstrings */,
				2A07A9022BABC1FA007CABFD /* CommandBar.xcstrings */,
			);
			name = Panels;
			sourceTree = "<group>";
		};
		2A80BE9327FFFBAB00D2F7FF /* Scanners */ = {
			isa = PBXGroup;
			children = (
				2AD7B9AE1D3E832E00E5D6D7 /* EditorCounter.swift */,
				2A80BE8C27FFA61700D2F7FF /* LineEndingScanner.swift */,
				2A1125C523F6EFB2006A1DB2 /* URLDetector.swift */,
			);
			name = Scanners;
			sourceTree = "<group>";
		};
		2A89847C1C3CE1CE006290FF /* Syntax */ = {
			isa = PBXGroup;
			children = (
				2A6FD9F51D3AE29E00A59784 /* Syntax.swift */,
				2AAE8E612AF8AE3B008954B5 /* Syntax+Codable.swift */,
				2AB857ED2B930B070079CFA2 /* Syntax+Localization.swift */,
				2A4714E22093A2D40093E27F /* SyntaxParser.swift */,
				2AAD61F71D2BA3F5008FE772 /* HighlightParser.swift */,
				2A4714E5209630510093E27F /* OutlineExtractor.swift */,
				2AEAA8222096380C001A175C /* HighlightExtractors.swift */,
				2AAD61F31D2BA0E0008FE772 /* OutlineItem.swift */,
				2A39AC462B8B5C9700E216C9 /* OutlineItem+AttributedString.swift */,
				2A26158B2979052C008C2240 /* SyntaxObject.swift */,
				2A7725631D50401300A53C09 /* SyntaxObject+Validation.swift */,
			);
			name = Syntax;
			sourceTree = "<group>";
		};
		2A91C3231D1C5840007CF8BE /* Other Views */ = {
			isa = PBXGroup;
			children = (
				2A63FBE21D1D90E70081C84E /* ThemeView.swift */,
				2A2792911D1DACC400F3FC5D /* ThemeListViewController.swift */,
				2A2792971D1E57DA00F3FC5D /* SyntaxListViewController.swift */,
				2A5DCE881D18FFDB00D5D74C /* EncodingListView.swift */,
				2A5DCE851D1888D800D5D74C /* SyntaxMappingConflictView.swift */,
			);
			name = "Other Views";
			sourceTree = "<group>";
		};
		2A9F58E628AAB07500346A98 /* Scripting Support */ = {
			isa = PBXGroup;
			children = (
				2AEE84B11E8158D700BA7982 /* WriteToConsoleCommand.swift */,
				2AF0C12C1D3DABD000B6FCB6 /* Document+ScriptingSupport.swift */,
				2AD69B871D3E4FCD00FBD998 /* NSTextView+ScriptingSupport.swift */,
				2ABBACA01E3F1D1C00A080E7 /* NSTextStorage+ScriptingSupport.swift */,
				2AD69B841D3E42F700FBD998 /* TextSelection.swift */,
			);
			name = "Scripting Support";
			sourceTree = "<group>";
		};
		2AA14CFA1FA47E9000EAF586 /* Script */ = {
			isa = PBXGroup;
			children = (
				2AA14CF71FA47E8900EAF586 /* ScriptDescriptor.swift */,
				2AA7E97C1DBAAC950083B7ED /* Script.swift */,
				2AA14CFB1FA4983500EAF586 /* AppleScript.swift */,
				2AA14D011FA4999200EAF586 /* PersistentOSAScript.swift */,
				2AA14CFE1FA498E900EAF586 /* UnixScript.swift */,
			);
			name = Script;
			sourceTree = "<group>";
		};
		2AA6725B2B8F74D900B8F7E6 /* Models */ = {
			isa = PBXGroup;
			children = (
				2AAF93552A73DEE600CCC4A7 /* LineEnding.xcstrings */,
				2A5E6FC02A72342700E33EA7 /* UnicodeNormalization.xcstrings */,
				2A07A8FC2BABC1C3007CABFD /* Syntax.xcstrings */,
				2AA672582B8F6D7B00B8F7E6 /* Script.xcstrings */,
				2AA6726B2B8F75CC00B8F7E6 /* FileDropItem.xcstrings */,
				2AA6727D2B8F784700B8F7E6 /* Snippet.xcstrings */,
				2AA6728F2B8F7DF100B8F7E6 /* Shortcut.xcstrings */,
				2ACDA29F2B81E8C300B2EBA8 /* IssueReport.xcstrings */,
				2AE44DD02BE7CF48002A787D /* Donation.xcstrings */,
			);
			name = Models;
			sourceTree = "<group>";
		};
		2AA6731F2B917B8F00B8F7E6 /* Other Views */ = {
			isa = PBXGroup;
			children = (
				2A65EC3A2B80C667008096C5 /* ThemeEditor.xcstrings */,
				2A39AC802B8CDFC800E216C9 /* EncodingList.xcstrings */,
				2A1E7E292B8D7414004F0C07 /* SyntaxMappingConflict.xcstrings */,
			);
			name = "Other Views";
			sourceTree = "<group>";
		};
		2AA673202B917BA400B8F7E6 /* Panes */ = {
			isa = PBXGroup;
			children = (
				2ACDA2932B81E8B300B2EBA8 /* GeneralSettings.xcstrings */,
				2ACDA2A72B81EE0E00B2EBA8 /* AppearanceSettings.xcstrings */,
				2ACDA2992B81E8BB00B2EBA8 /* WindowSettings.xcstrings */,
				2ACDA2962B81E8B700B2EBA8 /* EditSettings.xcstrings */,
				2A1E7DD22B8C043F004F0C07 /* ModeSettings.xcstrings */,
				2AB9E4C22B830902004E5BDC /* FormatSettings.xcstrings */,
				2ACDA29C2B81E8BF00B2EBA8 /* SnippetsSettings.xcstrings */,
				2A1E7DCB2B889A1F004F0C07 /* KeyBindingsSettings.xcstrings */,
				2A21E6722BB44D5E0054C8A1 /* DonationSettings.xcstrings */,
			);
			name = Panes;
			sourceTree = "<group>";
		};
		2AA7BDD92C1B10A80075BB6C /* Libraries */ = {
			isa = PBXGroup;
			children = (
				2AA7BDDA2C1B10C80075BB6C /* UnicodeNormalizationForm.swift */,
			);
			path = Libraries;
			sourceTree = "<group>";
		};
		2AB1BD21287D752300C6FEAF /* Views */ = {
			isa = PBXGroup;
			children = (
				2A5D134A1D1FF31900D38E6A /* FindPanelController.swift */,
				2ACFE58A1D20730B0005233A /* FindPanelContentViewController.swift */,
				2A5D13471D1FEF9900D38E6A /* FindPanelFieldView.swift */,
				2A40D2892AA8AEF000402373 /* FindPanelOptionView.swift */,
				2A5D13371D1FCBDE00D38E6A /* FindPanelResultView.swift */,
				2A5D13441D1FE66300D38E6A /* FindPanelButtonView.swift */,
				2AE52F271D176B8500D60A32 /* FindPanelSplitView.swift */,
				2A53F56627585A0E00ED16DF /* RegularExpressionReferenceView.swift */,
				2AF98CAA294B9488009AD47F /* FindSettingsView.swift */,
				2A5D130F1D1EE66500D38E6A /* FindProgressView.swift */,
			);
			name = Views;
			sourceTree = "<group>";
		};
		2AB1BD22287D789800C6FEAF /* Advanced Character Count */ = {
			isa = PBXGroup;
			children = (
				2AF29EC32882EE7700DF31D2 /* AdvancedCharacterCounter.swift */,
				2AE56CC6265F2F4C00B8A278 /* AdvancedCharacterCounterView.swift */,
				2AB1BD1B287D60DF00C6FEAF /* CharacterCountOptionsView.swift */,
				2AB1BD23287DA73D00C6FEAF /* CharacterCountOptionsSheetView.swift */,
			);
			name = "Advanced Character Count";
			sourceTree = "<group>";
		};
		2AB9E4BB2B7F2378004E5BDC /* Settings */ = {
			isa = PBXGroup;
			children = (
				2A1E7E5F2B8DC879004F0C07 /* Settings.xcstrings */,
				2AA673202B917BA400B8F7E6 /* Panes */,
				2AA6E0B82B744FF300E536F8 /* SyntaxEditor.xcstrings */,
				2AA6731F2B917B8F00B8F7E6 /* Other Views */,
			);
			name = Settings;
			sourceTree = "<group>";
		};
		2AC6BFCF21D00A8500FF325C /* Regex Parser */ = {
			isa = PBXGroup;
			children = (
				2A0778602072040500876277 /* RegularExpressionSyntaxType.swift */,
				2A1814BA21CF8F3800602214 /* RegularExpressionSyntaxType+Color.swift */,
				2AC6BFD021D00ABD00FF325C /* NSTextView+RegexParse.swift */,
			);
			name = "Regex Parser";
			sourceTree = "<group>";
		};
		2AC71DE01BF0BDBC002E1434 /* Tests */ = {
			isa = PBXGroup;
			children = (
				2ACC65301C9802D4000574DC /* Models */,
				2ACC652F1C9802CB000574DC /* Extensions */,
				2ACC65331C98055E000574DC /* Resources */,
			);
			path = Tests;
			sourceTree = SOURCE_ROOT;
		};
		2AC94B262B6E2E110086F9F2 /* Localizables */ = {
			isa = PBXGroup;
			children = (
				2AA6731B2B9178AB00B8F7E6 /* Localizable.xcstrings */,
				2AA672F52B916DA400B8F7E6 /* MainMenu.xcstrings */,
				2AA672A12B8F8AA300B8F7E6 /* Document.xcstrings */,
				2AB9E4BB2B7F2378004E5BDC /* Settings */,
				2A1E7DE72B8D615A004F0C07 /* Text Finder */,
				2A39AC942B8CE43100E216C9 /* Accessory Views */,
				2A7FEF352B90EBEA0042BEFF /* Panels */,
				2A7FEF0D2B90B1800042BEFF /* Views */,
				2AA6725B2B8F74D900B8F7E6 /* Models */,
				2A5E6FC32A723CE900E33EA7 /* InfoPlist.xcstrings */,
				2A5E6FC62A723F3C00E33EA7 /* ServicesMenu.xcstrings */,
				2A36E3702AF9ED0B00A73534 /* Sparkle.xcstrings */,
				2A65520A2BDF4D880082B7D6 /* InAppPurchase.xcstrings */,
			);
			path = Localizables;
			sourceTree = "<group>";
		};
		2ACC652F1C9802CB000574DC /* Extensions */ = {
			isa = PBXGroup;
			children = (
				2AF5D0E4286D9AB3000BE826 /* ArithmeticsTests.swift */,
				2A2E56D62C018ADB00416F9E /* ComparableTests.swift */,
				2A9082EE1D325ED900228F50 /* GeometryTests.swift */,
				2AC39F721E8AC80E009F97D5 /* CollectionTests.swift */,
				2AE12DFD1E7DB7D200681F72 /* StringCollectionTests.swift */,
				2AC71DE11BF0BDBC002E1434 /* StringExtensionsTests.swift */,
				2AA2E0251C0454730087BDD6 /* StringIndentationTests.swift */,
				2A902B99236E3AA600A6A9BB /* StringCommentingTests.swift */,
				2A8EF013241F0A8A001BDBC0 /* StringLineProcessingTests.swift */,
				2A18A5BC1C4A730D00BAD817 /* EncodingTests.swift */,
				2A476CAD1D09C8C80088E37A /* URLExtensionsTests.swift */,
				2AFD218C27E0442B00E83E88 /* UTTypeExtensionTests.swift */,
				2A476CB01D09D0500088E37A /* FontExtensionTests.swift */,
				2AF0C1271D3DA6F800B6FCB6 /* FourCharCodeTests.swift */,
				2A8E47E6299B2F5C006A40D8 /* NSRangeTests.swift */,
				2AEBD259246BB4C200EC97A3 /* NSAttributedStringTests.swift */,
				2A89160B2394B87100AC13EE /* NSLayoutManagerTests.swift */,
			);
			name = Extensions;
			sourceTree = "<group>";
		};
		2ACC65301C9802D4000574DC /* Models */ = {
			isa = PBXGroup;
			children = (
				2A63CEC31D0B06D800ED8186 /* SyntaxTests.swift */,
				2ACC65311C98033D000574DC /* ThemeTests.swift */,
				2A9C07551CF9F982006D672D /* IncompatibleCharacterTests.swift */,
				2A54BE2B1D40EB24000816B0 /* LineEndingTests.swift */,
				2A9C370D1D672A1F00774BA4 /* BracePairTests.swift */,
				2AED46721E43942300751C45 /* TextFindTests.swift */,
				2A1893AC1FFF6A0100AD244F /* LineSortTests.swift */,
				2A7B279824E435FE00F02304 /* OutlineTests.swift */,
				2AC72EA1253478D5001D3CA0 /* FileDropItemTests.swift */,
				2A5EDDBC241B64EB00A07810 /* TextClippingTests.swift */,
				2A719F6523CD92370026F877 /* FuzzyRangeTests.swift */,
				2ABEFB6923DC0CA0008769F4 /* EditorCounterTests.swift */,
				2A1125C023F180FF006A1DB2 /* LineRangeCacheableTests.swift */,
				2A8E47E4299A2401006A40D8 /* EditedRangeSetTests.swift */,
				2A3F8F672429E04000CBBA89 /* DebouncerTests.swift */,
				2A04E9BA27FD6911008C82D8 /* SnippetTests.swift */,
				2A80BE8F27FFFA8900D2F7FF /* LineEndingScannerTests.swift */,
				2AFD328E2949B34A000ED1C5 /* RegularExpressionSyntaxTests.swift */,
				2A57B991294EDD9600771696 /* FormatStylesTests.swift */,
			);
			name = Models;
			sourceTree = "<group>";
		};
		2ACC65331C98055E000574DC /* Resources */ = {
			isa = PBXGroup;
			children = (
				2A63CECA1D0B0E7800ED8186 /* sample.html */,
				2A5EDDBA241B649C00A07810 /* moof.textClipping */,
			);
			name = Resources;
			sourceTree = "<group>";
		};
		2ADD36941CFCAD4200F3175D /* Inspector */ = {
			isa = PBXGroup;
			children = (
				2AAB4BFE1D2444930049A68B /* InspectorViewController.swift */,
				2AAB4BF81D2435AC0049A68B /* DocumentInspectorView.swift */,
				2AE7A8D820450FE600830830 /* OutlineInspectorView.swift */,
				2A2B085F28046E3B0028D733 /* WarningInspectorView.swift */,
				2AAB4BFB1D2437EA0049A68B /* IncompatibleCharactersView.swift */,
				2AF6A5C528053179005F580B /* InconsistentLineEndingsView.swift */,
			);
			name = Inspector;
			sourceTree = "<group>";
		};
		2ADD36991CFCADAD00F3175D /* Inspector Tab View */ = {
			isa = PBXGroup;
			children = (
				2ACDC0A51D17350A009B72D6 /* InspectorTabView.swift */,
				2ACDC0A21D173250009B72D6 /* InspectorTabSegmentedControl.swift */,
			);
			name = "Inspector Tab View";
			sourceTree = "<group>";
		};
		2AF601CB296F925200F6F1E8 /* Views */ = {
			isa = PBXGroup;
			children = (
				2ACDC0991D172CDE009B72D6 /* AntialiasingText.swift */,
				2A0A602A27ABD74500725B70 /* FilterField.swift */,
				2A73B9322A8F6620002F3A16 /* RegexTextField.swift */,
				2A26156D2977B87F008C2240 /* StepperNumberField.swift */,
				2A1083EF2944837E00751DAE /* InsetTextField.swift */,
				2A65EC252B80C01B008096C5 /* FontPicker.swift */,
				2A59B7022957089A0094F03B /* LinkButton.swift */,
				2ADB04AB2A89F14D00C4F562 /* AddRemoveButton.swift */,
				2A2615882977FCF6008C2240 /* SubmitButtonGroup.swift */,
				2ACDA24F2B81201A00B2EBA8 /* OpacitySlider.swift */,
				2A5D13121D1EE8FF00D38E6A /* HUDView.swift */,
				2AA175F92AC5634500F6462C /* PopoverHolderView.swift */,
				2AE144C32B0222DB005E8CF1 /* LiveTextInsertionView.swift */,
				2A63A9D724E8C8F70017ACBB /* OutlinePicker.swift */,
				2A2EEF172B778BB1001FEDFB /* WrappingHStack.swift */,
				2A0DD6321E655C4A001CAAA3 /* TokenTextEditor.swift */,
			);
			name = Views;
			sourceTree = "<group>";
		};
		2AF601CC296F925900F6F1E8 /* Helpers */ = {
			isa = PBXGroup;
			children = (
				2A24F9122BEDF6D000CB6CCF /* CapsuleButtonStyle.swift */,
				2AB1BD1E287D747200C6FEAF /* SizeGetter.swift */,
			);
			name = Helpers;
			sourceTree = "<group>";
		};
		2AF98CAD294C063E009AD47F /* Views */ = {
			isa = PBXGroup;
			children = (
				2A6876AA29641547006257A6 /* MultipleReplacePanelController.swift */,
				2A231A351E7C30F000C2A909 /* MultipleReplaceSplitViewController.swift */,
				2A231A381E7C31F400C2A909 /* MultipleReplaceListViewController.swift */,
				2ACC5E401E7B08D300109ABC /* MultipleReplaceViewController.swift */,
				2AF98CAE294C0670009AD47F /* MultipleReplaceSettingsView.swift */,
			);
			name = Views;
			sourceTree = "<group>";
		};
		2AFB5AEA1D597AFC003895A7 /* Defaults */ = {
			isa = PBXGroup;
			children = (
				2ACC21B41E52B8C50078241F /* DefaultKeys.swift */,
				2A91C3171D1BE91E007CF8BE /* DefaultSettings.swift */,
				2AFB5AE71D597ABB003895A7 /* DefaultSettings+Encodings.swift */,
				2ACC21B11E52B7920078241F /* DefaultOptions.swift */,
				2A7C92FB29FD64A8008343C8 /* DefaultKey+FontType.swift */,
			);
			name = Defaults;
			sourceTree = "<group>";
		};
		2AFFB72E18D8E87900118477 /* Panels */ = {
			isa = PBXGroup;
			children = (
				2A8EAE402BA3C3DC00448875 /* AboutView.swift */,
				2A24F90F2BEDDFEF00CB6CCF /* WhatsNewView.swift */,
				2A5D13091D1ED10400D38E6A /* ConsolePanelController.swift */,
				2A4257AF1D22FD490086DAAD /* ColorCodePanelController.swift */,
				2A5E410D2B0CE4DB00D5EA20 /* Command Bar */,
			);
			name = Panels;
			sourceTree = "<group>";
		};
		5454B927243C8166009275BC /* Configurations */ = {
			isa = PBXGroup;
			children = (
				5454B928243C81C6009275BC /* CodeSigning-AdHoc.xcconfig */,
				5454B929243C81C7009275BC /* CodeSigning-Default.xcconfig */,
				5454B92A243C81C7009275BC /* CodeSigning.xcconfig */,
				5454B92E243C8257009275BC /* CotEditor.xcconfig */,
				5454B92D243C8257009275BC /* CotEditor-Sparkle.xcconfig */,
				5454B92C243C8257009275BC /* Tests.xcconfig */,
				5454B92B243C8257009275BC /* UI-Tests.xcconfig */,
			);
			name = Configurations;
			path = CotEditor/Configurations;
			sourceTree = "<group>";
		};
/* End PBXGroup section */

/* Begin PBXNativeTarget section */
		2A3F18F6203270BE002F1CA7 /* UI Tests */ = {
			isa = PBXNativeTarget;
			buildConfigurationList = 2A3F18FE203270BE002F1CA7 /* Build configuration list for PBXNativeTarget "UI Tests" */;
			buildPhases = (
				2A3F18F3203270BE002F1CA7 /* Sources */,
			);
			buildRules = (
			);
			dependencies = (
				2AA2C6F9243996EF0017D1EC /* PBXTargetDependency */,
			);
			name = "UI Tests";
			productName = "UI Tests";
			productReference = 2A3F18F7203270BE002F1CA7 /* UI Tests.xctest */;
			productType = "com.apple.product-type.bundle.ui-testing";
		};
		2A6F0D4E1B5500E100C2D03C /* CotEditor */ = {
			isa = PBXNativeTarget;
			buildConfigurationList = 2A6F0E041B5500E100C2D03C /* Build configuration list for PBXNativeTarget "CotEditor" */;
			buildPhases = (
				2A53326126799AB4000DE73D /* Build Syntax Map */,
				2A6F0DA31B5500E100C2D03C /* Sources */,
				2ACC21B91E546CCF0078241F /* Lint Swift Code */,
				2A6F0D541B5500E100C2D03C /* Resources */,
				2A94FC7A1BE225E900B454A8 /* Copy Command-Line Tools */,
				2A6F0DFD1B5500E100C2D03C /* Frameworks */,
			);
			buildRules = (
			);
			dependencies = (
				2A53326326799B08000DE73D /* PBXTargetDependency */,
			);
			name = CotEditor;
			packageProductDependencies = (
				2ACD02BE22A87F0400893051 /* ColorCode */,
				2AA2C6FB24399A920017D1EC /* Yams */,
				2ACAAC1B2B85E74C0041B095 /* SyntaxMap */,
				2A7E06E72C1A745400E5396D /* CharacterInfo */,
				2A3268922C1C580800CF1AAF /* Defaults */,
				2A3853692C1AF43100C282C0 /* FilePermissions */,
				2ADF96402C1B05CD00B6B722 /* FileEncoding */,
				2AA7BDD52C1B0CC10075BB6C /* UnicodeNormalization */,
				2A32688D2C1B504500CF1AAF /* Shortcut */,
			);
			productInstallPath = "$(HOME)/Applications";
			productName = CotEditor;
			productReference = 2A6F0E071B5500E100C2D03C /* CotEditor.app */;
			productType = "com.apple.product-type.application";
		};
		2AC71DDE1BF0BDBC002E1434 /* Tests */ = {
			isa = PBXNativeTarget;
			buildConfigurationList = 2AC71DE81BF0BDBC002E1434 /* Build configuration list for PBXNativeTarget "Tests" */;
			buildPhases = (
				2AC71DDB1BF0BDBC002E1434 /* Sources */,
				2AC71DDD1BF0BDBC002E1434 /* Resources */,
			);
			buildRules = (
			);
			dependencies = (
				2AA2C6F7243996EC0017D1EC /* PBXTargetDependency */,
			);
			name = Tests;
			productName = CotEditorTests;
			productReference = 2AC71DDF1BF0BDBC002E1434 /* Tests.xctest */;
			productType = "com.apple.product-type.bundle.unit-test";
		};
		8D15AC270486D014006FF6A4 /* CotEditor -Sparkle */ = {
			isa = PBXNativeTarget;
			buildConfigurationList = 8C71D95308640EDF00C9C0BD /* Build configuration list for PBXNativeTarget "CotEditor -Sparkle" */;
			buildPhases = (
				2A53326426799B3B000DE73D /* Build Syntax Map */,
				8D15AC300486D014006FF6A4 /* Sources */,
				2ACC21B81E5445BA0078241F /* Lint Swift Code */,
				8D15AC2B0486D014006FF6A4 /* Resources */,
				2A94FC771BE2253500B454A8 /* Copy Command-Line Tools */,
				8D15AC330486D014006FF6A4 /* Frameworks */,
			);
			buildRules = (
			);
			dependencies = (
				2AD543792726B996001000CA /* PBXTargetDependency */,
			);
			name = "CotEditor -Sparkle";
			packageProductDependencies = (
				2ACD02BC22A87EFD00893051 /* ColorCode */,
				2AA2C6FD24399AA20017D1EC /* Yams */,
				2AAAE6E426DB82F800C5F0AC /* Sparkle */,
				2ACAAC1D2B85E7530041B095 /* SyntaxMap */,
				2A7E06E92C1A745E00E5396D /* CharacterInfo */,
				2A3853672C1AF42C00C282C0 /* FilePermissions */,
				2ADF96422C1B05D300B6B722 /* FileEncoding */,
				2A3268942C1C580D00CF1AAF /* Defaults */,
				2AA7BDD72C1B0CC70075BB6C /* UnicodeNormalization */,
				2A32688F2C1B504B00CF1AAF /* Shortcut */,
			);
			productInstallPath = "$(HOME)/Applications";
			productName = CotEditor;
			productReference = 8D15AC370486D014006FF6A4 /* CotEditor.app */;
			productType = "com.apple.product-type.application";
		};
/* End PBXNativeTarget section */

/* Begin PBXProject section */
		2A37F4A9FDCFA73011CA2CEA /* Project object */ = {
			isa = PBXProject;
			attributes = {
				BuildIndependentTargetsInParallel = YES;
				CLASSPREFIX = "";
				LastSwiftUpdateCheck = 1240;
				LastUpgradeCheck = 1530;
				ORGANIZATIONNAME = "CotEditor Project";
				TargetAttributes = {
					2A3E847D1D07296200070A54 = {
						CreatedOnToolsVersion = 7.3.1;
					};
					2A3F18F6203270BE002F1CA7 = {
						CreatedOnToolsVersion = 9.2;
						TestTargetID = 2A6F0D4E1B5500E100C2D03C;
					};
					2A6F0D4E1B5500E100C2D03C = {
						LastSwiftMigration = 0900;
						SystemCapabilities = {
							com.apple.HardenedRuntime = {
								enabled = 1;
							};
							com.apple.Sandbox = {
								enabled = 1;
							};
							com.apple.iCloud = {
								enabled = 1;
							};
						};
					};
					2AC71DDE1BF0BDBC002E1434 = {
						CreatedOnToolsVersion = 7.1;
						LastSwiftMigration = 0900;
						TestTargetID = 2A6F0D4E1B5500E100C2D03C;
					};
					8D15AC270486D014006FF6A4 = {
						LastSwiftMigration = 0900;
						SystemCapabilities = {
							com.apple.HardenedRuntime = {
								enabled = 1;
							};
							com.apple.Sandbox = {
								enabled = 1;
							};
							com.apple.iCloud = {
								enabled = 1;
							};
						};
					};
				};
			};
			buildConfigurationList = 8C71D95708640EDF00C9C0BD /* Build configuration list for PBXProject "CotEditor" */;
			developmentRegion = en;
			hasScannedForEncodings = 1;
			knownRegions = (
				Base,
				en,
				"en-GB",
				ja,
				"zh-Hans",
				"zh-Hant",
				fr,
				de,
				it,
				pt,
				tr,
				es,
				cs,
				nl,
			);
			mainGroup = 2A37F4AAFDCFA73011CA2CEA /* CotEditor */;
			packageReferences = (
				2ACD02BB22A87CED00893051 /* XCRemoteSwiftPackageReference "WFColorCode" */,
				2AA2C6FA24399A920017D1EC /* XCRemoteSwiftPackageReference "Yams" */,
				2AAAE6E326DB82F800C5F0AC /* XCRemoteSwiftPackageReference "Sparkle" */,
			);
			preferredProjectObjectVersion = 73;
			projectDirPath = "";
			projectRoot = "";
			targets = (
				2A6F0D4E1B5500E100C2D03C /* CotEditor */,
				8D15AC270486D014006FF6A4 /* CotEditor -Sparkle */,
				2AC71DDE1BF0BDBC002E1434 /* Tests */,
				2A3F18F6203270BE002F1CA7 /* UI Tests */,
				2A3E847D1D07296200070A54 /* Update Help Index */,
			);
		};
/* End PBXProject section */

/* Begin PBXResourcesBuildPhase section */
		2A6F0D541B5500E100C2D03C /* Resources */ = {
			isa = PBXResourcesBuildPhase;
			buildActionMask = 2147483647;
			files = (
				2A6F0D551B5500E100C2D03C /* Assets.xcassets in Resources */,
				2A6F0D561B5500E100C2D03C /* Syntaxes in Resources */,
				2A6F0D571B5500E100C2D03C /* Themes in Resources */,
				2A8EAE562BA7E2BE00448875 /* Licenses in Resources */,
				2A6F0D5A1B5500E100C2D03C /* CotEditor.help in Resources */,
				2A6F0D591B5500E100C2D03C /* CotEditor.sdef in Resources */,
				2A8EAE3E2BA3B15D00448875 /* Credits.json in Resources */,
				2A6F0D5B1B5500E100C2D03C /* SyntaxMap.json in Resources */,
				2AA6731C2B9178AB00B8F7E6 /* Localizable.xcstrings in Resources */,
				2A5E6FC42A723CEA00E33EA7 /* InfoPlist.xcstrings in Resources */,
				2A5E6FC72A723F3C00E33EA7 /* ServicesMenu.xcstrings in Resources */,
				2AE44DCE2BE7C34D002A787D /* InAppPurchase.xcstrings in Resources */,
				2A07A8FA2BABC182007CABFD /* About.xcstrings in Resources */,
				2A39ACFC2B8CEE2F00E216C9 /* AddRemoveButton.xcstrings in Resources */,
				2A55D5D82B7A728A0092DE48 /* AdvancedCharacterCount.xcstrings in Resources */,
				2ACDA2A52B81EE0E00B2EBA8 /* AppearanceSettings.xcstrings in Resources */,
				2A1E7E3B2B8D7D48004F0C07 /* CharacterInspector.xcstrings in Resources */,
				2ACDA2892B81E2AC00B2EBA8 /* ColorCode.xcstrings in Resources */,
				2A07A9032BABC1FA007CABFD /* CommandBar.xcstrings in Resources */,
				2A1E7E4F2B8D9706004F0C07 /* Console.xcstrings in Resources */,
				2A39ACB92B8CE6DE00E216C9 /* CustomSurround.xcstrings in Resources */,
				2A39ACF92B8CED8B00E216C9 /* CustomTabWidth.xcstrings in Resources */,
				2AA672A22B8F8AA300B8F7E6 /* Document.xcstrings in Resources */,
				2AE44DD12BE7CF48002A787D /* Donation.xcstrings in Resources */,
				2A21E6732BB44D5E0054C8A1 /* DonationSettings.xcstrings in Resources */,
				2A1E7E192B8D715F004F0C07 /* EditorOpacity.xcstrings in Resources */,
				2ACDA2942B81E8B700B2EBA8 /* EditSettings.xcstrings in Resources */,
				2A39AC812B8CDFC800E216C9 /* EncodingList.xcstrings in Resources */,
				2AA6726C2B8F75CC00B8F7E6 /* FileDropItem.xcstrings in Resources */,
				2A7FEF0B2B90B05C0042BEFF /* FilterField.xcstrings in Resources */,
				2AB9E4C02B830902004E5BDC /* FormatSettings.xcstrings in Resources */,
				2ACDA2912B81E8B300B2EBA8 /* GeneralSettings.xcstrings in Resources */,
				2A39AC922B8CE40400E216C9 /* GoToLine.xcstrings in Resources */,
				2ACDA29D2B81E8C300B2EBA8 /* IssueReport.xcstrings in Resources */,
				2A902A9D2B86DC140053FC96 /* KeyBindingsSettings.xcstrings in Resources */,
				2AAF93562A73DEE600CCC4A7 /* LineEnding.xcstrings in Resources */,
				2A07A9002BABC1EB007CABFD /* LinkButton.xcstrings in Resources */,
				2A39ACA82B8CE58100E216C9 /* LiveTextInsertion.xcstrings in Resources */,
				2AA672F62B916DA400B8F7E6 /* MainMenu.xcstrings in Resources */,
				2A1E7DD02B8C043F004F0C07 /* ModeSettings.xcstrings in Resources */,
				2A1E7DE52B8D6102004F0C07 /* MultipleReplace.xcstrings in Resources */,
				2AA672C62B91535A00B8F7E6 /* OpacitySlider.xcstrings in Resources */,
				2A39ACE62B8CEAF800E216C9 /* OpenPanelAccessory.xcstrings in Resources */,
				2ACDA2762B81D85700B2EBA8 /* PatternSort.xcstrings in Resources */,
				2A1E7DFA2B8D67B3004F0C07 /* PrintAccessory.xcstrings in Resources */,
				2AC94B3B2B6EAAE90086F9F2 /* RegexReference.xcstrings in Resources */,
				2A39ACF72B8CEBCE00E216C9 /* SavePanelAccessory.xcstrings in Resources */,
				2AA672592B8F719900B8F7E6 /* Script.xcstrings in Resources */,
				2A1E7E602B8DC879004F0C07 /* Settings.xcstrings in Resources */,
				2AA672902B8F7DF200B8F7E6 /* Shortcut.xcstrings in Resources */,
				2AA6727E2B8F784700B8F7E6 /* Snippet.xcstrings in Resources */,
				2ACDA29A2B81E8BF00B2EBA8 /* SnippetsSettings.xcstrings in Resources */,
				2A07A8FD2BABC1C3007CABFD /* Syntax.xcstrings in Resources */,
				2A6566E92B73BBB400008669 /* SyntaxEditor.xcstrings in Resources */,
				2A1E7E2A2B8D7414004F0C07 /* SyntaxMappingConflict.xcstrings in Resources */,
				2A954B242AB28B010070FB74 /* TextFind.xcstrings in Resources */,
				2A65EC3B2B80C667008096C5 /* ThemeEditor.xcstrings in Resources */,
				2A39ACD52B8CE97800E216C9 /* UnicodeInput.xcstrings in Resources */,
				2A5E6FC12A72342700E33EA7 /* UnicodeNormalization.xcstrings in Resources */,
				2A24F9162BEDFD9400CB6CCF /* WhatsNew.xcstrings in Resources */,
				2ACDA2972B81E8BB00B2EBA8 /* WindowSettings.xcstrings in Resources */,
				2A836F811D572A5D0044E8EC /* Main.storyboard in Resources */,
				2ACDE29A2406B9C000FC31EC /* FindPanelFieldView.storyboard in Resources */,
				2ACDE29C2406B9C000FC31EC /* SyntaxListView.storyboard in Resources */,
				2ACDE2A22406B9C000FC31EC /* KeyBindingTreeView.storyboard in Resources */,
				2AAFA7BC2B7A2DB000A2B228 /* MultipleReplaceListView.storyboard in Resources */,
				2ACDE2A32406B9C000FC31EC /* MultipleReplaceView.storyboard in Resources */,
				2A7F4DFF2871F46D0029CE66 /* PrintPanelAccessory.storyboard in Resources */,
				2ACDE28D2406B9C000FC31EC /* ThemeListView.storyboard in Resources */,
			);
			runOnlyForDeploymentPostprocessing = 0;
		};
		2AC71DDD1BF0BDBC002E1434 /* Resources */ = {
			isa = PBXResourcesBuildPhase;
			buildActionMask = 2147483647;
			files = (
				2A63CEC91D0B0D4600ED8186 /* Syntaxes in Resources */,
				2A3DEAF21CEB23F0007B7621 /* Themes in Resources */,
				2A63CECB1D0B0E7800ED8186 /* sample.html in Resources */,
				2A5EDDBB241B649C00A07810 /* moof.textClipping in Resources */,
			);
			runOnlyForDeploymentPostprocessing = 0;
		};
		8D15AC2B0486D014006FF6A4 /* Resources */ = {
			isa = PBXResourcesBuildPhase;
			buildActionMask = 2147483647;
			files = (
				2A1EB5C419AD469500C1E37E /* Assets.xcassets in Resources */,
				2A3A758E19E77C84001DAB88 /* Syntaxes in Resources */,
				2ABC76241909BF5200D2B592 /* Themes in Resources */,
				2A8EAE572BA7E2BE00448875 /* Licenses in Resources */,
				2A6E3F3D19B5218300A63E97 /* CotEditor.help in Resources */,
				2A75ACCB19E86DDB00444894 /* CotEditor.sdef in Resources */,
				2A8EAE3F2BA3B15D00448875 /* Credits.json in Resources */,
				2A2179F61A07093B002C4AB1 /* SyntaxMap.json in Resources */,
				2AA6731D2B9178AB00B8F7E6 /* Localizable.xcstrings in Resources */,
				2AE44DCF2BE7C355002A787D /* InAppPurchase.xcstrings in Resources */,
				2A5E6FC52A723CEA00E33EA7 /* InfoPlist.xcstrings in Resources */,
				2A5E6FC82A723F3C00E33EA7 /* ServicesMenu.xcstrings in Resources */,
				2A07A8FB2BABC182007CABFD /* About.xcstrings in Resources */,
				2A39ACFD2B8CEE2F00E216C9 /* AddRemoveButton.xcstrings in Resources */,
				2A55D5D92B7A728A0092DE48 /* AdvancedCharacterCount.xcstrings in Resources */,
				2ACDA2A62B81EE0E00B2EBA8 /* AppearanceSettings.xcstrings in Resources */,
				2A1E7E3C2B8D7D48004F0C07 /* CharacterInspector.xcstrings in Resources */,
				2ACDA28A2B81E2B100B2EBA8 /* ColorCode.xcstrings in Resources */,
				2A07A9042BABC1FA007CABFD /* CommandBar.xcstrings in Resources */,
				2A1E7E502B8D9706004F0C07 /* Console.xcstrings in Resources */,
				2A39ACBA2B8CE6DE00E216C9 /* CustomSurround.xcstrings in Resources */,
				2A39ACFA2B8CED8B00E216C9 /* CustomTabWidth.xcstrings in Resources */,
				2AA672A32B8F8AA300B8F7E6 /* Document.xcstrings in Resources */,
				2AE44DD22BE7CF48002A787D /* Donation.xcstrings in Resources */,
				2A21E6742BB44D5E0054C8A1 /* DonationSettings.xcstrings in Resources */,
				2A1E7E1A2B8D715F004F0C07 /* EditorOpacity.xcstrings in Resources */,
				2ACDA2952B81E8B700B2EBA8 /* EditSettings.xcstrings in Resources */,
				2A39AC822B8CDFCA00E216C9 /* EncodingList.xcstrings in Resources */,
				2AA6726D2B8F75CC00B8F7E6 /* FileDropItem.xcstrings in Resources */,
				2A7FEF0C2B90B05C0042BEFF /* FilterField.xcstrings in Resources */,
				2AB9E4C12B830902004E5BDC /* FormatSettings.xcstrings in Resources */,
				2ACDA2922B81E8B300B2EBA8 /* GeneralSettings.xcstrings in Resources */,
				2A39AC932B8CE40400E216C9 /* GoToLine.xcstrings in Resources */,
				2ACDA29E2B81E8C300B2EBA8 /* IssueReport.xcstrings in Resources */,
				2A1E7DCA2B889A1F004F0C07 /* KeyBindingsSettings.xcstrings in Resources */,
				2AAF93572A73DEE600CCC4A7 /* LineEnding.xcstrings in Resources */,
				2A07A9012BABC1EB007CABFD /* LinkButton.xcstrings in Resources */,
				2A39ACA92B8CE58100E216C9 /* LiveTextInsertion.xcstrings in Resources */,
				2AA672F72B916DA400B8F7E6 /* MainMenu.xcstrings in Resources */,
				2A1E7DD12B8C043F004F0C07 /* ModeSettings.xcstrings in Resources */,
				2A1E7DE62B8D6102004F0C07 /* MultipleReplace.xcstrings in Resources */,
				2AA672C72B91535A00B8F7E6 /* OpacitySlider.xcstrings in Resources */,
				2A39ACE72B8CEAF800E216C9 /* OpenPanelAccessory.xcstrings in Resources */,
				2ACDA2772B81D85700B2EBA8 /* PatternSort.xcstrings in Resources */,
				2A1E7DFB2B8D67B3004F0C07 /* PrintAccessory.xcstrings in Resources */,
				2AC94B3C2B6EAAE90086F9F2 /* RegexReference.xcstrings in Resources */,
				2A39ACF82B8CEBCE00E216C9 /* SavePanelAccessory.xcstrings in Resources */,
				2AA6725A2B8F719900B8F7E6 /* Script.xcstrings in Resources */,
				2A1E7E612B8DC879004F0C07 /* Settings.xcstrings in Resources */,
				2AA672912B8F7DF200B8F7E6 /* Shortcut.xcstrings in Resources */,
				2AA6727F2B8F784700B8F7E6 /* Snippet.xcstrings in Resources */,
				2ACDA29B2B81E8BF00B2EBA8 /* SnippetsSettings.xcstrings in Resources */,
				2A07A8FE2BABC1C3007CABFD /* Syntax.xcstrings in Resources */,
				2AA6E0C82B75AC4900E536F8 /* SyntaxEditor.xcstrings in Resources */,
				2A1E7E2B2B8D7414004F0C07 /* SyntaxMappingConflict.xcstrings in Resources */,
				2A954B252AB28B010070FB74 /* TextFind.xcstrings in Resources */,
				2A65EC3C2B80C667008096C5 /* ThemeEditor.xcstrings in Resources */,
				2A39ACD62B8CE97800E216C9 /* UnicodeInput.xcstrings in Resources */,
				2A5E6FC22A72342700E33EA7 /* UnicodeNormalization.xcstrings in Resources */,
				2A24F9172BEDFD9400CB6CCF /* WhatsNew.xcstrings in Resources */,
				2ACDA2982B81E8BB00B2EBA8 /* WindowSettings.xcstrings in Resources */,
				2A36E36F2AF9ED0B00A73534 /* Sparkle.xcstrings in Resources */,
				2A836F801D572A5D0044E8EC /* Main.storyboard in Resources */,
				2A5D13421D1FE34F00D38E6A /* FindPanelFieldView.storyboard in Resources */,
				2A10D1381E715E5B0027192A /* SyntaxListView.storyboard in Resources */,
				2A10D10A1E708CDF0027192A /* KeyBindingTreeView.storyboard in Resources */,
				2AAFA7BD2B7A2DB000A2B228 /* MultipleReplaceListView.storyboard in Resources */,
				2A3D63FB1E769DDF00F538E1 /* MultipleReplaceView.storyboard in Resources */,
				2A7F4E002871F46D0029CE66 /* PrintPanelAccessory.storyboard in Resources */,
				2A10D1281E714D230027192A /* ThemeListView.storyboard in Resources */,
			);
			runOnlyForDeploymentPostprocessing = 0;
		};
/* End PBXResourcesBuildPhase section */

/* Begin PBXShellScriptBuildPhase section */
		2A3E84811D07299E00070A54 /* ShellScript */ = {
			isa = PBXShellScriptBuildPhase;
			alwaysOutOfDate = 1;
			buildActionMask = 2147483647;
			files = (
			);
			inputPaths = (
			);
			outputPaths = (
			);
			runOnlyForDeploymentPostprocessing = 0;
			shellPath = /bin/sh;
			shellScript = "cd CotEditor\n./updateHelpindex.sh\n";
		};
		2A53326126799AB4000DE73D /* Build Syntax Map */ = {
			isa = PBXShellScriptBuildPhase;
			buildActionMask = 2147483647;
			files = (
			);
			inputFileListPaths = (
			);
			inputPaths = (
				"$(PROJECT_DIR)/CotEditor/Syntaxes",
			);
			name = "Build Syntax Map";
			outputFileListPaths = (
			);
			outputPaths = (
				"$(PROJECT_DIR)/CotEditor/SyntaxMap.json",
			);
			runOnlyForDeploymentPostprocessing = 0;
			shellPath = /bin/sh;
			shellScript = "\"$BUILT_PRODUCTS_DIR/SyntaxMapBuilder\" \"$SCRIPT_INPUT_FILE_0\" \"$SCRIPT_OUTPUT_FILE_0\"\n";
		};
		2A53326426799B3B000DE73D /* Build Syntax Map */ = {
			isa = PBXShellScriptBuildPhase;
			buildActionMask = 2147483647;
			files = (
			);
			inputFileListPaths = (
			);
			inputPaths = (
				"$(PROJECT_DIR)/CotEditor/Syntaxes",
			);
			name = "Build Syntax Map";
			outputFileListPaths = (
			);
			outputPaths = (
				"$(PROJECT_DIR)/CotEditor/SyntaxMap.json",
			);
			runOnlyForDeploymentPostprocessing = 0;
			shellPath = /bin/sh;
			shellScript = "\"$BUILT_PRODUCTS_DIR/SyntaxMapBuilder\" \"$SCRIPT_INPUT_FILE_0\" \"$SCRIPT_OUTPUT_FILE_0\"\n";
		};
		2ACC21B81E5445BA0078241F /* Lint Swift Code */ = {
			isa = PBXShellScriptBuildPhase;
			alwaysOutOfDate = 1;
			buildActionMask = 2147483647;
			files = (
			);
			inputPaths = (
			);
			name = "Lint Swift Code";
			outputPaths = (
			);
			runOnlyForDeploymentPostprocessing = 0;
			shellPath = /bin/sh;
			shellScript = "if test -d /opt/homebrew/bin; then\n    PATH=/opt/homebrew/bin/:$PATH\nfi\n\nif which swiftlint >/dev/null; then\n    swiftlint\nelse\n    echo \"warning: SwiftLint not installed, download from https://github.com/realm/SwiftLint\"\nfi\n";
		};
		2ACC21B91E546CCF0078241F /* Lint Swift Code */ = {
			isa = PBXShellScriptBuildPhase;
			alwaysOutOfDate = 1;
			buildActionMask = 2147483647;
			files = (
			);
			inputPaths = (
			);
			name = "Lint Swift Code";
			outputPaths = (
			);
			runOnlyForDeploymentPostprocessing = 0;
			shellPath = /bin/sh;
			shellScript = "if test -d /opt/homebrew/bin; then\n    PATH=/opt/homebrew/bin/:$PATH\nfi\n\nif which swiftlint >/dev/null; then\n    swiftlint\nelse\n    echo \"warning: SwiftLint not installed, download from https://github.com/realm/SwiftLint\"\nfi\n";
		};
/* End PBXShellScriptBuildPhase section */

/* Begin PBXSourcesBuildPhase section */
		2A3F18F3203270BE002F1CA7 /* Sources */ = {
			isa = PBXSourcesBuildPhase;
			buildActionMask = 2147483647;
			files = (
				2A3F18FA203270BE002F1CA7 /* UITests.swift in Sources */,
			);
			runOnlyForDeploymentPostprocessing = 0;
		};
		2A6F0DA31B5500E100C2D03C /* Sources */ = {
			isa = PBXSourcesBuildPhase;
			buildActionMask = 2147483647;
			files = (
				2A8EAE412BA3C3DC00448875 /* AboutView.swift in Sources */,
				2A5E410B2B0B559300D5EA20 /* ActionCommand.swift in Sources */,
				2ADB04AC2A89F14D00C4F562 /* AddRemoveButton.swift in Sources */,
				2AF29EC42882EE7700DF31D2 /* AdvancedCharacterCounter.swift in Sources */,
				2A04E9C327FEFA86008C82D8 /* AdvancedCharacterCounterView.swift in Sources */,
				2ACDC09B1D172CDE009B72D6 /* AntialiasingText.swift in Sources */,
				2AC2462F1D1BC70C00E46CFA /* AppDelegate.swift in Sources */,
				2A65EC2A2B80C168008096C5 /* AppearanceSettingsView.swift in Sources */,
				2AA14CFD1FA4983500EAF586 /* AppleScript.swift in Sources */,
				2AA056AD26FCA171000E0CB2 /* Arithmetics.swift in Sources */,
				2ADBC91621C9F30000B884FF /* Atomic.swift in Sources */,
				2ABF86BE208C3C630082D52B /* AudioToolbox.swift in Sources */,
				2A1ABCA527F079120054795D /* BidiScroller.swift in Sources */,
				2A1ABC9B27F056E60054795D /* BidiScrollView.swift in Sources */,
				2A231A291E7BD82700C2A909 /* Binding.swift in Sources */,
				2A2E56DB2C057FBF00416F9E /* BracePair.swift in Sources */,
				2AFECF5B2171C0E60065A7DE /* Bundle+AppInfo.swift in Sources */,
				2A24F9132BEDF6D000CB6CCF /* CapsuleButtonStyle.swift in Sources */,
				2AB1BD24287DA73D00C6FEAF /* CharacterCountOptionsSheetView.swift in Sources */,
				2AB1BD1C287D60DF00C6FEAF /* CharacterCountOptionsView.swift in Sources */,
				2A5DCE501D185F1B00D5D74C /* CharacterField.swift in Sources */,
				2A42823A2638DAEB00D03C5C /* CharacterInspectorView.swift in Sources */,
				2A5ADE851D2168FC00F6CE26 /* Collection.swift in Sources */,
				2A5C00342814698000700CAE /* Collection+BinarySearch.swift in Sources */,
				2ADA15EF21C5073D00C6608B /* Collection+IndexSet.swift in Sources */,
				2AE12DFC1E7DB47000681F72 /* Collection+String.swift in Sources */,
				2A4257B11D22FD490086DAAD /* ColorCodePanelController.swift in Sources */,
				2A1A4EB024FB9D9300B50AA0 /* Combine.swift in Sources */,
				2A5E41052B0AEFBB00D5EA20 /* CommandBarView.swift in Sources */,
				2A5E41082B0AF62100D5EA20 /* CommandBarWindowController.swift in Sources */,
				2AC13A0924F112D800799A93 /* CommandLineToolManager.swift in Sources */,
				2A885E341D5C3A1B00288723 /* Comparable.swift in Sources */,
				2A5D130B1D1ED10400D38E6A /* ConsolePanelController.swift in Sources */,
				2AE44DBB2BE67F81002A787D /* ContentViewController.swift in Sources */,
				2AE214E22BEB3011007EF0E9 /* CSVFormatStyle.swift in Sources */,
				2AE12E081E7DDF0700681F72 /* CustomSurroundView.swift in Sources */,
				2A25C52920F06BE80003AE1A /* CustomTabWidthView.swift in Sources */,
				2AFB30E01E4B8F5B00BFAEF3 /* Debouncer.swift in Sources */,
				2AC186DE1E2F4264002F4D27 /* Debug.swift in Sources */,
				2A7C92FC29FD64A8008343C8 /* DefaultKey+FontType.swift in Sources */,
				2ACC21B61E52B8C50078241F /* DefaultKeys.swift in Sources */,
				2ACC21B31E52B7920078241F /* DefaultOptions.swift in Sources */,
				2A91C3191D1BE91E007CF8BE /* DefaultSettings.swift in Sources */,
				2AFB5AE91D597ABB003895A7 /* DefaultSettings+Encodings.swift in Sources */,
				2AA4EE3D28D55CE80014B045 /* DelegateContext.swift in Sources */,
				2ACFE5881D2037800005233A /* DetachablePopoverViewController.swift in Sources */,
				2AC52BDC1D48CC0E007D6371 /* DispatchQueue.swift in Sources */,
				2A1679E71D3CE07100E8261D /* Document.swift in Sources */,
				2AF0C12E1D3DABD000B6FCB6 /* Document+ScriptingSupport.swift in Sources */,
				2AD616CD1D3E583D0016EFB6 /* DocumentController.swift in Sources */,
				2AAB4BFA1D2435AC0049A68B /* DocumentInspectorView.swift in Sources */,
				2AED70EF1D2E36EF006FFBCE /* DocumentViewController.swift in Sources */,
				2A71BC7C1DDC50530085AE1C /* DocumentViewController+TouchBar.swift in Sources */,
				2A17A3171D2D4319001DD717 /* DocumentWindow.swift in Sources */,
				2AA749C41D3C263300850802 /* DocumentWindowController.swift in Sources */,
				2A9BC2782BDE00B1008B58B5 /* Donation.swift in Sources */,
				2AE144BC2B01E341005E8CF1 /* DonationSettingsView.swift in Sources */,
				2ACDC0921D1726BD009B72D6 /* DotView.swift in Sources */,
				2A68722F288A5C44006D6B41 /* DraggableHostingView.swift in Sources */,
				2A8E47E2299A2314006A40D8 /* EditedRangeSet.swift in Sources */,
				2ABF9E942C1E8CFF0033D5E6 /* EditingContext.swift in Sources */,
				2AD7B9B01D3E832E00E5D6D7 /* EditorCounter.swift in Sources */,
				2A158C222945F54B000A4EC1 /* EditorOpacityView.swift in Sources */,
				2AEC69C51D41A1BE0089F96F /* EditorTextView.swift in Sources */,
				2A4257BA1D2392A40086DAAD /* EditorTextView+ColorCode.swift in Sources */,
				2A6FD9EB1D3A819500A59784 /* EditorTextView+Commenting.swift in Sources */,
				2A6C8E3321E1187A003966ED /* EditorTextView+CursorMovement.swift in Sources */,
				2A6FD9DA1D38F93100A59784 /* EditorTextView+Indenting.swift in Sources */,
				2A4CCBB51D45173000294067 /* EditorTextView+LineProcessing.swift in Sources */,
				2A9082EA1D32539A00228F50 /* EditorTextView+Scaling.swift in Sources */,
				2AE12E011E7DDB1B00681F72 /* EditorTextView+SurroundSelection.swift in Sources */,
				2A41EC1B1DC4AD4A00F0C236 /* EditorTextView+TouchBar.swift in Sources */,
				2A9BF3C51D382BB100E3D3E2 /* EditorTextView+Transformation.swift in Sources */,
				2A6FD9D21D38933100A59784 /* EditorTextViewController.swift in Sources */,
				2AA45A4C1D2E871900A1A401 /* EditorViewController.swift in Sources */,
				2AFFA7C62B170097005652CD /* EditSettingsView.swift in Sources */,
				2A5DCE8A1D18FFDB00D5D74C /* EncodingListView.swift in Sources */,
				2A4257A81D22E0660086DAAD /* EncodingManager.swift in Sources */,
				2A50AA63204D513500D10A10 /* FileAttributes.swift in Sources */,
				2A4682B31D2F6B580005410E /* FileDropItem.swift in Sources */,
				2A0A602B27ABD74500725B70 /* FilterField.swift in Sources */,
				2A5D13461D1FE66300D38E6A /* FindPanelButtonView.swift in Sources */,
				2ACFE58C1D20730B0005233A /* FindPanelContentViewController.swift in Sources */,
				2A5D134C1D1FF31900D38E6A /* FindPanelController.swift in Sources */,
				2A5D13491D1FEF9900D38E6A /* FindPanelFieldView.swift in Sources */,
				2A5D13301D1FACC900D38E6A /* FindPanelLayoutManager.swift in Sources */,
				2A40D28A2AA8AEF000402373 /* FindPanelOptionView.swift in Sources */,
				2A5D13391D1FCBDE00D38E6A /* FindPanelResultView.swift in Sources */,
				2AE52F291D176B8500D60A32 /* FindPanelSplitView.swift in Sources */,
				2A5D13361D1FC87900D38E6A /* FindPanelTextClipView.swift in Sources */,
				2A5D13331D1FB90300D38E6A /* FindPanelTextView.swift in Sources */,
				2A231A2E1E7BE8B700C2A909 /* FindProgress.swift in Sources */,
				2A5D13111D1EE66500D38E6A /* FindProgressView.swift in Sources */,
				2AF98CAB294B9488009AD47F /* FindSettingsView.swift in Sources */,
				2A65EC262B80C01B008096C5 /* FontPicker.swift in Sources */,
				2AFFA7C32B16E93B005652CD /* FormatSettingsView.swift in Sources */,
				2A19AF862AE0D15300EFFDCB /* FormPopUpButton.swift in Sources */,
				2AF0C1261D3DA44900B6FCB6 /* FourCharCode.swift in Sources */,
				2AAD61F11D2B0856008FE772 /* FuzzyRange.swift in Sources */,
				2A78BFA81D1B05FB00A583D2 /* GeneralSettingsView.swift in Sources */,
				2A9082E61D324D9A00228F50 /* Geometry.swift in Sources */,
				2A5D13171D1EF5AA00D38E6A /* GoToLineView.swift in Sources */,
				2A158C1C2945A6B1000A4EC1 /* HeadingMenuItem.swift in Sources */,
				2AEAA8242096380C001A175C /* HighlightExtractors.swift in Sources */,
				2AAD61F91D2BA3F5008FE772 /* HighlightParser.swift in Sources */,
				2AE95A1A2A86270000E85CF5 /* HoleContentView.swift in Sources */,
				2A5D13141D1EE8FF00D38E6A /* HUDView.swift in Sources */,
				2AE144B62B00A963005E8CF1 /* Identifiable.swift in Sources */,
				2A8321742980C41600F87D35 /* Image+Status.swift in Sources */,
				2A8C33901D3E1C040005B0B7 /* IncompatibleCharacter.swift in Sources */,
				2AAB4BFD1D2437EA0049A68B /* IncompatibleCharactersView.swift in Sources */,
				2AF6A5C728053179005F580B /* InconsistentLineEndingsView.swift in Sources */,
				2A1083F02944837E00751DAE /* InsetTextField.swift in Sources */,
				2ACDC0A41D173250009B72D6 /* InspectorTabSegmentedControl.swift in Sources */,
				2ACDC0A71D17350A009B72D6 /* InspectorTabView.swift in Sources */,
				2AAB4C001D2444930049A68B /* InspectorViewController.swift in Sources */,
				2A4257BD1D239F850086DAAD /* Invisible.swift in Sources */,
				2A55D5EA2B7A86190092DE48 /* IssueReport.swift in Sources */,
				2A10C5F81FD19237002AB5AE /* KeyBinding.swift in Sources */,
				2A64F24C1D26615A001B229F /* KeyBindingItem.swift in Sources */,
				2A64F2431D256FCB001B229F /* KeyBindingManager.swift in Sources */,
				2AA4D3751D1AA0AC001D261D /* KeyBindingsSettingsView.swift in Sources */,
				2A6FD9E81D394F5900A59784 /* LayoutManager.swift in Sources */,
				2AA375481D40BDCB0080C27C /* LineEnding.swift in Sources */,
				2A80BE8D27FFA61700D2F7FF /* LineEndingScanner.swift in Sources */,
				2A6416A41D2F9F7200FA9E1A /* LineNumberView.swift in Sources */,
				2A1125C423F1A86B006A1DB2 /* LineRangeCacheable.swift in Sources */,
				2A1893AB1FFF422D00AD244F /* LineSort.swift in Sources */,
				2A59B7032957089A0094F03B /* LinkButton.swift in Sources */,
				2AE144C42B0222DB005E8CF1 /* LiveTextInsertionView.swift in Sources */,
				2A8961931DB76A3400E9E0EC /* MainMenu.swift in Sources */,
				2A1E7DD42B8C5A23004F0C07 /* Mode.swift in Sources */,
				2AB857E82B922D7D0079CFA2 /* ModeManager.swift in Sources */,
				2AB857EB2B93050E0079CFA2 /* ModeOptions.swift in Sources */,
				2A836D9F2AB1528700B4D458 /* ModeSettingsView.swift in Sources */,
				2A3581991E597ECE00762AA5 /* MultipleReplace.swift in Sources */,
				2A231A261E7B4EDC00C2A909 /* MultipleReplace+Codable.swift in Sources */,
				2A231A3A1E7C31F400C2A909 /* MultipleReplaceListViewController.swift in Sources */,
				2A6876AB29641547006257A6 /* MultipleReplacePanelController.swift in Sources */,
				2AF98CAF294C0670009AD47F /* MultipleReplaceSettingsView.swift in Sources */,
				2A231A371E7C30F000C2A909 /* MultipleReplaceSplitViewController.swift in Sources */,
				2ACC5E421E7B08D300109ABC /* MultipleReplaceViewController.swift in Sources */,
				2A1FAD5920A74D0A00566D7C /* MutableCopying.swift in Sources */,
				2AA45A521D2E938500A1A401 /* NavigationBar.swift in Sources */,
				2AA704CE2987878B008CBCB5 /* Node.swift in Sources */,
				2A10B6F621450A3B00B4205E /* NSAppearance.swift in Sources */,
				2A685F6B2027729000A130A4 /* NSAppleEventManager+Additions.swift in Sources */,
				2A9003B9267715E600EC766F /* NSApplication.swift in Sources */,
				2AE3F3191D3F8A1F005B8724 /* NSAttributedString.swift in Sources */,
				2A4E638120ADC45F0033CE63 /* NSBezierPath.swift in Sources */,
				2A5ADE891D216D4900F6CE26 /* NSColor+NamedColors.swift in Sources */,
				2AC186DB1E2F414D002F4D27 /* NSDocument.swift in Sources */,
				2A9B134E27E2D84E009954A4 /* NSDraggingInfo.swift in Sources */,
				2A5D2DC421908F4A006814D5 /* NSFont+Name.swift in Sources */,
				2AA45A551D2F22C600A1A401 /* NSFont+Size.swift in Sources */,
				2A71BC7F1DDC70A80085AE1C /* NSImage.swift in Sources */,
				2AE73F41203D2FBB00D8903B /* NSLayoutManager.swift in Sources */,
				2A9AC937244849B700D05643 /* NSLayoutManager+InvisibleDrawing.swift in Sources */,
				2A484A3A236579A7006FFD14 /* NSLayoutManager+ValidationIgnorable.swift in Sources */,
				2AEAA1432C00B37300B5332F /* NSMenu.swift in Sources */,
				2AF99621235ACDD60041872E /* NSPrintInfo.swift in Sources */,
				2A8E47E9299C6064006A40D8 /* NSRange.swift in Sources */,
				2AF1D85921B8D9250060BC04 /* NSRegularExpression+Additions.swift in Sources */,
				2A1ABCA827F07CED0054795D /* NSScroller.swift in Sources */,
				2AA86283212ED91400BB75C9 /* NSSplitView+Autosave.swift in Sources */,
				2A6FD9EE1D3A85D700A59784 /* NSString.swift in Sources */,
				2AF63BA82A6FA4D900E1258E /* NSTableView.swift in Sources */,
				2A180F4B2854E71800EBAF66 /* NSTextSelectionDataSource.swift in Sources */,
				2ABBACA21E3F1D1C00A080E7 /* NSTextStorage+ScriptingSupport.swift in Sources */,
				2A7470692B12FA5700669A7B /* NSTextStorage+TextView.swift in Sources */,
				2A3A19E3206C9A0700516DE4 /* NSTextView+BracePair.swift in Sources */,
				2A1311D72127DCE1001D52C5 /* NSTextView+CurrentLineHighlighting.swift in Sources */,
				2A9082E31D32456300228F50 /* NSTextView+Layout.swift in Sources */,
				2A478F4022BE743200AEA45E /* NSTextView+Ligature.swift in Sources */,
				2ADD0AD9217A967200F78732 /* NSTextView+LineNumber.swift in Sources */,
				2A72DA11209B778B005242B9 /* NSTextView+MultiCursor.swift in Sources */,
				2A3A19E02068A76600516DE4 /* NSTextView+MultipleReplace.swift in Sources */,
				2AC6BFD221D00ABD00FF325C /* NSTextView+RegexParse.swift in Sources */,
				2AA4F6A120A1C190003FD515 /* NSTextView+RoundedBackground.swift in Sources */,
				2AD69B891D3E4FCD00FBD998 /* NSTextView+ScriptingSupport.swift in Sources */,
				2AE73F44203E753C00D8903B /* NSTextView+Selection.swift in Sources */,
				2A36CE7D1FF654C000020702 /* NSTextView+Snippet.swift in Sources */,
				2A1856061D47E7FF008FA79E /* NSTextView+TextReplacement.swift in Sources */,
				2AC7044824EBB76B00454706 /* NSToolbarItem+Validatable.swift in Sources */,
				2A07E8491DF160600022FF9C /* NSTouchBar+Validation.swift in Sources */,
				2A47CD3921D340040094F62F /* NSValidatedUserInterfaceItem.swift in Sources */,
				2AB541DB20A5B6A400367DD5 /* NSView.swift in Sources */,
				2A05081423D6B9E900602F5E /* NSViewController.swift in Sources */,
				2A359DFF1DAE93EE00FEF7AA /* NSWindow+Responder.swift in Sources */,
				2AD8D74B2064AD83000BEFDB /* NumberTextField.swift in Sources */,
				2AA71A532BE366520084EC0A /* Observation.swift in Sources */,
				2ACDA2502B81201A00B2EBA8 /* OpacitySlider.swift in Sources */,
				2AC6069C20416ADE00F9C839 /* OpenPanelAccessory.swift in Sources */,
				2A3E61BF27C3795B00C6E5B6 /* OptionalMenu.swift in Sources */,
				2A4714E7209630510093E27F /* OutlineExtractor.swift in Sources */,
				2AE7A8DA20450FE600830830 /* OutlineInspectorView.swift in Sources */,
				2AAD61F51D2BA0E0008FE772 /* OutlineItem.swift in Sources */,
				2A39AC472B8B5C9700E216C9 /* OutlineItem+AttributedString.swift in Sources */,
				2AE44DB82BE65C1F002A787D /* OutlineNavigator.swift in Sources */,
				2A63A9D824E8C8F70017ACBB /* OutlinePicker.swift in Sources */,
				2ACDC0981D172B2A009B72D6 /* PaddingTextFieldCell.swift in Sources */,
				2A9C370C1D66E99400774BA4 /* Pair.swift in Sources */,
				2A1893A81FFF16A400AD244F /* PatternSortView.swift in Sources */,
				2AA14D031FA4999200EAF586 /* PersistentOSAScript.swift in Sources */,
				2A11F2141E669BFA005E1675 /* PointerBridge.swift in Sources */,
				2AA175FA2AC5634500F6462C /* PopoverHolderView.swift in Sources */,
				2A1856131D48AFEA008FA79E /* PrintPanelAccessoryController.swift in Sources */,
				2AFAFD4B1D41487600F1458F /* PrintTextView.swift in Sources */,
				2A57B98F294ED75900771696 /* RangedIntegerFormatStyle.swift in Sources */,
				2A4AF76820759BE500C47606 /* RegexFindPanelTextView.swift in Sources */,
				2A73B9332A8F6620002F3A16 /* RegexTextField.swift in Sources */,
				2A1814B921CF8BD500602214 /* RegularExpressionFormatter.swift in Sources */,
				2A53F56727585A0E00ED16DF /* RegularExpressionReferenceView.swift in Sources */,
				2A0778622072040500876277 /* RegularExpressionSyntaxType.swift in Sources */,
				2A1814BC21CF8F3800602214 /* RegularExpressionSyntaxType+Color.swift in Sources */,
				2A1814BF21CFC9CF00602214 /* RegularExpressionTextField.swift in Sources */,
				2A3643E71E7C3D2400EA3CE8 /* ReplacementManager.swift in Sources */,
				2A158C1F2945E423000A4EC1 /* SavePanelAccessory.swift in Sources */,
				2AA7E97E1DBAAC950083B7ED /* Script.swift in Sources */,
				2AA14CF91FA47E8900EAF586 /* ScriptDescriptor.swift in Sources */,
				2A8DA9451D286C53003D0C4B /* ScriptManager.swift in Sources */,
				2A10C5FB1FD25D04002AB5AE /* Selector+Codable.swift in Sources */,
				2A78BFBD1D1B376000A583D2 /* ServicesProvider.swift in Sources */,
				2A7646EC1D49035500350674 /* SettingFileManaging.swift in Sources */,
				2A938ACC297E4BA9007FBE5F /* SettingsPane.swift in Sources */,
				2A44321D219AC1F8008A0A6B /* SettingsTabViewController.swift in Sources */,
				2AA79C7921CB7251005AD6AD /* SettingsWindow.swift in Sources */,
				2A938ACF297E4D7B007FBE5F /* SettingsWindowController.swift in Sources */,
				2A64F2491D26327C001B229F /* Shortcut+Error.swift in Sources */,
				2AACB1CE1D195ABD0073775B /* ShortcutField.swift in Sources */,
				2A30C7DB2B1380BE002F6381 /* ShortcutView.swift in Sources */,
				2AB1BD1F287D747200C6FEAF /* SizeGetter.swift in Sources */,
				2AEC48341E641E4F00FB0F89 /* Snippet.swift in Sources */,
				2A64F2461D259E49001B229F /* SnippetManager.swift in Sources */,
				2ACDA2532B813FA500B2EBA8 /* SnippetsSettingsView.swift in Sources */,
				2AD551EB20D8206C007279B1 /* StatableMenuToolbarItem.swift in Sources */,
				2A5D13261D1F9D4100D38E6A /* StatableToolbarItem.swift in Sources */,
				2AD21FCD1D2E3BE80018C8D1 /* StatusBar.swift in Sources */,
				2A26156E2977B87F008C2240 /* StepperNumberField.swift in Sources */,
				2A733E8A20BBB4AC0090D7CB /* String+Case.swift in Sources */,
				2ABF9EA32C1ED4BF0033D5E6 /* String+Commenting.swift in Sources */,
				2A2792961D1DBDAC00F3FC5D /* String+Constants.swift in Sources */,
				2AA761361D45634400031AAF /* String+Counting.swift in Sources */,
				2ABF9E9D2C1EC2A50033D5E6 /* String+Escaping.swift in Sources */,
				2ABF9EA02C1EC8620033D5E6 /* String+Filename.swift in Sources */,
				2A9BF3C81D38325200E3D3E2 /* String+FullwidthTransform.swift in Sources */,
				2AA7613B1D457BD500031AAF /* String+Indentation.swift in Sources */,
				2ABF9E972C1E8D7E0033D5E6 /* String+LineProcessing.swift in Sources */,
				2AAD61FD1D2BD102008FE772 /* String+LineRange.swift in Sources */,
				2AA5BCFA24FFB21C00618F83 /* String+Match.swift in Sources */,
				2A2615892977FCF6008C2240 /* SubmitButtonGroup.swift in Sources */,
				2A1B7E76216CBBEA002C7395 /* SynchronizedScrollView.swift in Sources */,
				2A6FD9F71D3AE29E00A59784 /* Syntax.swift in Sources */,
				2AAE8E622AF8AE3B008954B5 /* Syntax+Codable.swift in Sources */,
				2AB857EE2B930B070079CFA2 /* Syntax+Localization.swift in Sources */,
				2A26157A2977D5E8008C2240 /* SyntaxCommentEditView.swift in Sources */,
				2A26157D2977D706008C2240 /* SyntaxCompletionEditView.swift in Sources */,
				2A2615862977F7E2008C2240 /* SyntaxEditView.swift in Sources */,
				2A2615802977DB20008C2240 /* SyntaxFileMappingEditView.swift in Sources */,
				2A2615742977CB48008C2240 /* SyntaxHighlightEditView.swift in Sources */,
				2A2792991D1E57DA00F3FC5D /* SyntaxListViewController.swift in Sources */,
				2AC434F31D494EA700980E66 /* SyntaxManager.swift in Sources */,
				2A5DCE871D1888D800D5D74C /* SyntaxMappingConflictView.swift in Sources */,
				2A2615832977F62D008C2240 /* SyntaxMetadataEditView.swift in Sources */,
				2A26158C2979052C008C2240 /* SyntaxObject.swift in Sources */,
				2A7725651D50401300A53C09 /* SyntaxObject+Validation.swift in Sources */,
				2A2615772977D30E008C2240 /* SyntaxOutlineEditView.swift in Sources */,
				2A4714E42093A2D40093E27F /* SyntaxParser.swift in Sources */,
				2A33D07F1D1C75B8005977B9 /* SyntaxValidationView.swift in Sources */,
				2ABF49E4221A54AD00239278 /* TextClipping.swift in Sources */,
				2AFE848722AE71130001C4ED /* TextContainer.swift in Sources */,
				2AED46711E425CD200751C45 /* TextFind.swift in Sources */,
				2A18560C1D47FA37008FA79E /* TextFinder.swift in Sources */,
				2A6876A82963DE38006257A6 /* TextFinderSettings.swift in Sources */,
				2AD69B861D3E42F700FBD998 /* TextSelection.swift in Sources */,
				2A0BF8A91DD8E7F90088961B /* TextSizeTouchBar.swift in Sources */,
				2AF073E41D33C3AB00770BA6 /* Theme.swift in Sources */,
				2ACF23AE26302A4C002B5E10 /* Theme+Syntax.swift in Sources */,
				2A2792931D1DACC400F3FC5D /* ThemeListViewController.swift in Sources */,
				2A9082F31D32A9B500228F50 /* ThemeManager.swift in Sources */,
				2A63FBE41D1D90E70081C84E /* ThemeView.swift in Sources */,
				2A0DD6371E655FE6001CAAA3 /* Tokenizer.swift in Sources */,
				2A0DD6341E655C4A001CAAA3 /* TokenTextEditor.swift in Sources */,
				2A4257B71D23153B0086DAAD /* UnicodeInputView.swift in Sources */,
				2AA7BDDC2C1B10CB0075BB6C /* UnicodeNormalizationForm.swift in Sources */,
				2AA14D001FA498E900EAF586 /* UnixScript.swift in Sources */,
				2A8DA9481D28ED93003D0C4B /* URL.swift in Sources */,
				2AE73F3E2039A29300D8903B /* URL+ExtendedAttribute.swift in Sources */,
				2A1125C723F6EFB2006A1DB2 /* URLDetector.swift in Sources */,
				2A341D1A281EE23C00B85CB6 /* UserActivity.swift in Sources */,
				2AD2387A2939AC7200209834 /* UserUnixTask.swift in Sources */,
				2AFD218A27E0434100E83E88 /* UTType.swift in Sources */,
				2A91C31C1D1BFE47007CF8BE /* UTType+SettingFile.swift in Sources */,
				2AE214E52BEBAD1A007EF0E9 /* UUID+Transferable.swift in Sources */,
				2A7FCC46280A367C0070EAB3 /* ValueRange.swift in Sources */,
				2AE144B92B00DCB7005E8CF1 /* View+Alert.swift in Sources */,
				2A2B086028046E3B0028D733 /* WarningInspectorView.swift in Sources */,
				2A24F9102BEDDFEF00CB6CCF /* WhatsNewView.swift in Sources */,
				2A17A3141D2D16F1001DD717 /* WindowContentViewController.swift in Sources */,
				2A78BFA51D1B02ED00A583D2 /* WindowSettingsView.swift in Sources */,
				2A2EEF182B778BB1001FEDFB /* WrappingHStack.swift in Sources */,
				2AEE84B31E8158D700BA7982 /* WriteToConsoleCommand.swift in Sources */,
			);
			runOnlyForDeploymentPostprocessing = 0;
		};
		2AC71DDB1BF0BDBC002E1434 /* Sources */ = {
			isa = PBXSourcesBuildPhase;
			buildActionMask = 2147483647;
			files = (
				2AF5D0E5286D9AB3000BE826 /* ArithmeticsTests.swift in Sources */,
				2A9C370E1D672A1F00774BA4 /* BracePairTests.swift in Sources */,
				2AC39F731E8AC80E009F97D5 /* CollectionTests.swift in Sources */,
				2A2E56D72C018ADB00416F9E /* ComparableTests.swift in Sources */,
				2A3F8F682429E04000CBBA89 /* DebouncerTests.swift in Sources */,
				2A8E47E5299A2401006A40D8 /* EditedRangeSetTests.swift in Sources */,
				2ABEFB6A23DC0CA0008769F4 /* EditorCounterTests.swift in Sources */,
				2A4D69291D40032300FBBD0B /* EncodingTests.swift in Sources */,
				2AC72EA2253478D5001D3CA0 /* FileDropItemTests.swift in Sources */,
				2A476CB11D09D0500088E37A /* FontExtensionTests.swift in Sources */,
				2A57B992294EDD9600771696 /* FormatStylesTests.swift in Sources */,
				2AF0C1281D3DA6F800B6FCB6 /* FourCharCodeTests.swift in Sources */,
				2A719F6623CD92370026F877 /* FuzzyRangeTests.swift in Sources */,
				2A9082EF1D325ED900228F50 /* GeometryTests.swift in Sources */,
				2A9C07561CF9F982006D672D /* IncompatibleCharacterTests.swift in Sources */,
				2A80BE9227FFFA8900D2F7FF /* LineEndingScannerTests.swift in Sources */,
				2A54BE2C1D40EB24000816B0 /* LineEndingTests.swift in Sources */,
				2A1125C123F180FF006A1DB2 /* LineRangeCacheableTests.swift in Sources */,
				2A1893AD1FFF6A0100AD244F /* LineSortTests.swift in Sources */,
				2AEBD25A246BB4C200EC97A3 /* NSAttributedStringTests.swift in Sources */,
				2A89160C2394B87100AC13EE /* NSLayoutManagerTests.swift in Sources */,
				2A8E47E7299B2F5C006A40D8 /* NSRangeTests.swift in Sources */,
				2A7B279924E435FE00F02304 /* OutlineTests.swift in Sources */,
				2AFD328F2949B34A000ED1C5 /* RegularExpressionSyntaxTests.swift in Sources */,
				2A04E9BB27FD6911008C82D8 /* SnippetTests.swift in Sources */,
				2AE12DFE1E7DB7D200681F72 /* StringCollectionTests.swift in Sources */,
				2A902B9A236E3AA600A6A9BB /* StringCommentingTests.swift in Sources */,
				2AC71DE21BF0BDBC002E1434 /* StringExtensionsTests.swift in Sources */,
				2AA2E0261C0454730087BDD6 /* StringIndentationTests.swift in Sources */,
				2A8EF014241F0A8A001BDBC0 /* StringLineProcessingTests.swift in Sources */,
				2A63CEC41D0B06D800ED8186 /* SyntaxTests.swift in Sources */,
				2A5EDDBD241B64EB00A07810 /* TextClippingTests.swift in Sources */,
				2AED46731E43942300751C45 /* TextFindTests.swift in Sources */,
				2ACC65321C98033D000574DC /* ThemeTests.swift in Sources */,
				2A476CAE1D09C8C80088E37A /* URLExtensionsTests.swift in Sources */,
				2AFD218D27E0442B00E83E88 /* UTTypeExtensionTests.swift in Sources */,
			);
			runOnlyForDeploymentPostprocessing = 0;
		};
		8D15AC300486D014006FF6A4 /* Sources */ = {
			isa = PBXSourcesBuildPhase;
			buildActionMask = 2147483647;
			files = (
				2A8EAE422BA3C3DC00448875 /* AboutView.swift in Sources */,
				2A5E410C2B0B559400D5EA20 /* ActionCommand.swift in Sources */,
				2ADB04AD2A89F14D00C4F562 /* AddRemoveButton.swift in Sources */,
				2AF29EC52882EE7700DF31D2 /* AdvancedCharacterCounter.swift in Sources */,
				2A04E9C427FEFA87008C82D8 /* AdvancedCharacterCounterView.swift in Sources */,
				2ACDC09A1D172CDE009B72D6 /* AntialiasingText.swift in Sources */,
				2AC2462E1D1BC70C00E46CFA /* AppDelegate.swift in Sources */,
				2A65EC2B2B80C168008096C5 /* AppearanceSettingsView.swift in Sources */,
				2AA14CFC1FA4983500EAF586 /* AppleScript.swift in Sources */,
				2AA056AE26FCA171000E0CB2 /* Arithmetics.swift in Sources */,
				2ADBC91521C9F30000B884FF /* Atomic.swift in Sources */,
				2ABF86BD208C3C630082D52B /* AudioToolbox.swift in Sources */,
				2A1ABCA627F079120054795D /* BidiScroller.swift in Sources */,
				2A1ABC9C27F056E60054795D /* BidiScrollView.swift in Sources */,
				2A231A281E7BD82700C2A909 /* Binding.swift in Sources */,
				2A2E56DC2C057FBF00416F9E /* BracePair.swift in Sources */,
				2AFECF5A2171C0E60065A7DE /* Bundle+AppInfo.swift in Sources */,
				2AB1BD25287DA73D00C6FEAF /* CharacterCountOptionsSheetView.swift in Sources */,
				2A24F9142BEDF6D000CB6CCF /* CapsuleButtonStyle.swift in Sources */,
				2AB1BD1D287D60DF00C6FEAF /* CharacterCountOptionsView.swift in Sources */,
				2A5DCE4F1D185F1B00D5D74C /* CharacterField.swift in Sources */,
				2A42823B2638DAEB00D03C5C /* CharacterInspectorView.swift in Sources */,
				2A5ADE841D2168FC00F6CE26 /* Collection.swift in Sources */,
				2A5C00352814698000700CAE /* Collection+BinarySearch.swift in Sources */,
				2ADA15EE21C5073D00C6608B /* Collection+IndexSet.swift in Sources */,
				2AE12DFB1E7DB47000681F72 /* Collection+String.swift in Sources */,
				2A4257B01D22FD490086DAAD /* ColorCodePanelController.swift in Sources */,
				2A1A4EB124FB9D9300B50AA0 /* Combine.swift in Sources */,
				2A5E41062B0AEFBB00D5EA20 /* CommandBarView.swift in Sources */,
				2A5E41092B0AF62100D5EA20 /* CommandBarWindowController.swift in Sources */,
				2AC13A0A24F112D800799A93 /* CommandLineToolManager.swift in Sources */,
				2A885E331D5C3A1B00288723 /* Comparable.swift in Sources */,
				2A5D130A1D1ED10400D38E6A /* ConsolePanelController.swift in Sources */,
				2AE44DBC2BE67F81002A787D /* ContentViewController.swift in Sources */,
				2AE214E32BEB3011007EF0E9 /* CSVFormatStyle.swift in Sources */,
				2AE12E071E7DDF0700681F72 /* CustomSurroundView.swift in Sources */,
				2A25C52820F06BE80003AE1A /* CustomTabWidthView.swift in Sources */,
				2AFB30DF1E4B8F5B00BFAEF3 /* Debouncer.swift in Sources */,
				2AC186DD1E2F4264002F4D27 /* Debug.swift in Sources */,
				2A7C92FD29FD64A8008343C8 /* DefaultKey+FontType.swift in Sources */,
				2ACC21B51E52B8C50078241F /* DefaultKeys.swift in Sources */,
				2ACC21B21E52B7920078241F /* DefaultOptions.swift in Sources */,
				2A91C3181D1BE91E007CF8BE /* DefaultSettings.swift in Sources */,
				2AFB5AE81D597ABB003895A7 /* DefaultSettings+Encodings.swift in Sources */,
				2AA4EE3E28D55CE80014B045 /* DelegateContext.swift in Sources */,
				2ACFE5871D2037800005233A /* DetachablePopoverViewController.swift in Sources */,
				2AC52BDB1D48CC0E007D6371 /* DispatchQueue.swift in Sources */,
				2A1679E61D3CE07100E8261D /* Document.swift in Sources */,
				2AF0C12D1D3DABD000B6FCB6 /* Document+ScriptingSupport.swift in Sources */,
				2AD616CC1D3E583D0016EFB6 /* DocumentController.swift in Sources */,
				2AAB4BF91D2435AC0049A68B /* DocumentInspectorView.swift in Sources */,
				2AED70EE1D2E36EF006FFBCE /* DocumentViewController.swift in Sources */,
				2A71BC7B1DDC50530085AE1C /* DocumentViewController+TouchBar.swift in Sources */,
				2A17A3161D2D4319001DD717 /* DocumentWindow.swift in Sources */,
				2AA749C31D3C263300850802 /* DocumentWindowController.swift in Sources */,
				2A9BC2792BDE00B1008B58B5 /* Donation.swift in Sources */,
				2AE144BD2B01E341005E8CF1 /* DonationSettingsView.swift in Sources */,
				2ACDC0911D1726BD009B72D6 /* DotView.swift in Sources */,
				2A687230288A5C44006D6B41 /* DraggableHostingView.swift in Sources */,
				2A8E47E3299A2314006A40D8 /* EditedRangeSet.swift in Sources */,
				2ABF9E932C1E8CFF0033D5E6 /* EditingContext.swift in Sources */,
				2AD7B9AF1D3E832E00E5D6D7 /* EditorCounter.swift in Sources */,
				2A158C232945F54B000A4EC1 /* EditorOpacityView.swift in Sources */,
				2AEC69C41D41A1BE0089F96F /* EditorTextView.swift in Sources */,
				2A4257B91D2392A40086DAAD /* EditorTextView+ColorCode.swift in Sources */,
				2A6FD9EA1D3A819500A59784 /* EditorTextView+Commenting.swift in Sources */,
				2A6C8E3221E1187A003966ED /* EditorTextView+CursorMovement.swift in Sources */,
				2A6FD9DB1D38F93300A59784 /* EditorTextView+Indenting.swift in Sources */,
				2A4CCBB41D45173000294067 /* EditorTextView+LineProcessing.swift in Sources */,
				2A9082E91D32539A00228F50 /* EditorTextView+Scaling.swift in Sources */,
				2AE12E001E7DDB1B00681F72 /* EditorTextView+SurroundSelection.swift in Sources */,
				2A41EC1A1DC4AD4A00F0C236 /* EditorTextView+TouchBar.swift in Sources */,
				2A9BF3C41D382BB100E3D3E2 /* EditorTextView+Transformation.swift in Sources */,
				2A6FD9D11D38933100A59784 /* EditorTextViewController.swift in Sources */,
				2AA45A4B1D2E871900A1A401 /* EditorViewController.swift in Sources */,
				2AFFA7C72B170097005652CD /* EditSettingsView.swift in Sources */,
				2AA106B02470F05F00979CB7 /* EncodingListView.swift in Sources */,
				2A4257A71D22E0660086DAAD /* EncodingManager.swift in Sources */,
				2A50AA62204D513500D10A10 /* FileAttributes.swift in Sources */,
				2A4682B21D2F6B580005410E /* FileDropItem.swift in Sources */,
				2A0A602C27ABD74500725B70 /* FilterField.swift in Sources */,
				2A5D13451D1FE66300D38E6A /* FindPanelButtonView.swift in Sources */,
				2ACFE58B1D20730B0005233A /* FindPanelContentViewController.swift in Sources */,
				2A5D134B1D1FF31900D38E6A /* FindPanelController.swift in Sources */,
				2A5D13481D1FEF9900D38E6A /* FindPanelFieldView.swift in Sources */,
				2A5D132F1D1FACC900D38E6A /* FindPanelLayoutManager.swift in Sources */,
				2A40D28B2AA8AEF000402373 /* FindPanelOptionView.swift in Sources */,
				2A5D13381D1FCBDE00D38E6A /* FindPanelResultView.swift in Sources */,
				2AE52F281D176B8500D60A32 /* FindPanelSplitView.swift in Sources */,
				2A5D13351D1FC87900D38E6A /* FindPanelTextClipView.swift in Sources */,
				2A5D13321D1FB90300D38E6A /* FindPanelTextView.swift in Sources */,
				2A231A2D1E7BE8B700C2A909 /* FindProgress.swift in Sources */,
				2A5D13101D1EE66500D38E6A /* FindProgressView.swift in Sources */,
				2AF98CAC294B9488009AD47F /* FindSettingsView.swift in Sources */,
				2A65EC272B80C01B008096C5 /* FontPicker.swift in Sources */,
				2AFFA7C42B16E93B005652CD /* FormatSettingsView.swift in Sources */,
				2A19AF872AE0D15300EFFDCB /* FormPopUpButton.swift in Sources */,
				2AF0C1251D3DA44900B6FCB6 /* FourCharCode.swift in Sources */,
				2AAD61F01D2B0856008FE772 /* FuzzyRange.swift in Sources */,
				2A78BFA71D1B05FB00A583D2 /* GeneralSettingsView.swift in Sources */,
				2A9082E51D324D9A00228F50 /* Geometry.swift in Sources */,
				2A5D13161D1EF5AA00D38E6A /* GoToLineView.swift in Sources */,
				2A158C1D2945A6B1000A4EC1 /* HeadingMenuItem.swift in Sources */,
				2AEAA8232096380C001A175C /* HighlightExtractors.swift in Sources */,
				2AAD61F81D2BA3F5008FE772 /* HighlightParser.swift in Sources */,
				2AE95A1B2A86270000E85CF5 /* HoleContentView.swift in Sources */,
				2A5D13131D1EE8FF00D38E6A /* HUDView.swift in Sources */,
				2AE144B72B00A963005E8CF1 /* Identifiable.swift in Sources */,
				2A8321752980C41600F87D35 /* Image+Status.swift in Sources */,
				2A8C338F1D3E1C040005B0B7 /* IncompatibleCharacter.swift in Sources */,
				2AAB4BFC1D2437EA0049A68B /* IncompatibleCharactersView.swift in Sources */,
				2AF6A5C828053179005F580B /* InconsistentLineEndingsView.swift in Sources */,
				2A1083F12944837E00751DAE /* InsetTextField.swift in Sources */,
				2ACDC0A31D173250009B72D6 /* InspectorTabSegmentedControl.swift in Sources */,
				2ACDC0A61D17350A009B72D6 /* InspectorTabView.swift in Sources */,
				2AAB4BFF1D2444930049A68B /* InspectorViewController.swift in Sources */,
				2A4257BC1D239F850086DAAD /* Invisible.swift in Sources */,
				2A55D5EB2B7A86190092DE48 /* IssueReport.swift in Sources */,
				2A10C5F71FD19237002AB5AE /* KeyBinding.swift in Sources */,
				2A64F24B1D26615A001B229F /* KeyBindingItem.swift in Sources */,
				2A64F2421D256FCB001B229F /* KeyBindingManager.swift in Sources */,
				2AA4D3741D1AA0AC001D261D /* KeyBindingsSettingsView.swift in Sources */,
				2A6FD9E71D394F5900A59784 /* LayoutManager.swift in Sources */,
				2AA375471D40BDCB0080C27C /* LineEnding.swift in Sources */,
				2A80BE8E27FFA61700D2F7FF /* LineEndingScanner.swift in Sources */,
				2A6416A31D2F9F7200FA9E1A /* LineNumberView.swift in Sources */,
				2A1125C323F1A86B006A1DB2 /* LineRangeCacheable.swift in Sources */,
				2A1893AA1FFF422D00AD244F /* LineSort.swift in Sources */,
				2A59B7042957089A0094F03B /* LinkButton.swift in Sources */,
				2AE144C52B0222DB005E8CF1 /* LiveTextInsertionView.swift in Sources */,
				2A8961921DB76A3400E9E0EC /* MainMenu.swift in Sources */,
				2A1E7DD52B8C5A23004F0C07 /* Mode.swift in Sources */,
				2AB857E92B922D7D0079CFA2 /* ModeManager.swift in Sources */,
				2AB857EC2B93050E0079CFA2 /* ModeOptions.swift in Sources */,
				2A836DA02AB1528700B4D458 /* ModeSettingsView.swift in Sources */,
				2A3581981E597ECE00762AA5 /* MultipleReplace.swift in Sources */,
				2A231A251E7B4EDC00C2A909 /* MultipleReplace+Codable.swift in Sources */,
				2A231A391E7C31F400C2A909 /* MultipleReplaceListViewController.swift in Sources */,
				2A6876AC29641547006257A6 /* MultipleReplacePanelController.swift in Sources */,
				2AF98CB0294C0670009AD47F /* MultipleReplaceSettingsView.swift in Sources */,
				2A231A361E7C30F000C2A909 /* MultipleReplaceSplitViewController.swift in Sources */,
				2ACC5E411E7B08D300109ABC /* MultipleReplaceViewController.swift in Sources */,
				2A1FAD5820A74D0A00566D7C /* MutableCopying.swift in Sources */,
				2AA45A511D2E938500A1A401 /* NavigationBar.swift in Sources */,
				2AA704CF2987878B008CBCB5 /* Node.swift in Sources */,
				2A10B6F521450A3B00B4205E /* NSAppearance.swift in Sources */,
				2A685F6A2027729000A130A4 /* NSAppleEventManager+Additions.swift in Sources */,
				2A9003BA267715E600EC766F /* NSApplication.swift in Sources */,
				2AE3F3181D3F8A1F005B8724 /* NSAttributedString.swift in Sources */,
				2A4E638020ADC45F0033CE63 /* NSBezierPath.swift in Sources */,
				2A5ADE881D216D4900F6CE26 /* NSColor+NamedColors.swift in Sources */,
				2AC186DA1E2F414D002F4D27 /* NSDocument.swift in Sources */,
				2A9B134F27E2D84E009954A4 /* NSDraggingInfo.swift in Sources */,
				2A5D2DC321908F4A006814D5 /* NSFont+Name.swift in Sources */,
				2AA45A541D2F22C600A1A401 /* NSFont+Size.swift in Sources */,
				2A71BC7E1DDC70A80085AE1C /* NSImage.swift in Sources */,
				2AE73F40203D2FBB00D8903B /* NSLayoutManager.swift in Sources */,
				2A9AC938244849B700D05643 /* NSLayoutManager+InvisibleDrawing.swift in Sources */,
				2A484A39236579A7006FFD14 /* NSLayoutManager+ValidationIgnorable.swift in Sources */,
				2AEAA1442C00B37300B5332F /* NSMenu.swift in Sources */,
				2AF99620235ACDD60041872E /* NSPrintInfo.swift in Sources */,
				2A8E47EA299C6064006A40D8 /* NSRange.swift in Sources */,
				2AF1D85821B8D9250060BC04 /* NSRegularExpression+Additions.swift in Sources */,
				2A1ABCA927F07CED0054795D /* NSScroller.swift in Sources */,
				2AA86282212ED91400BB75C9 /* NSSplitView+Autosave.swift in Sources */,
				2A6FD9ED1D3A85D700A59784 /* NSString.swift in Sources */,
				2AF63BA92A6FA4D900E1258E /* NSTableView.swift in Sources */,
				2A180F4C2854E71800EBAF66 /* NSTextSelectionDataSource.swift in Sources */,
				2ABBACA11E3F1D1C00A080E7 /* NSTextStorage+ScriptingSupport.swift in Sources */,
				2A74706A2B12FA5700669A7B /* NSTextStorage+TextView.swift in Sources */,
				2A3A19E2206C9A0700516DE4 /* NSTextView+BracePair.swift in Sources */,
				2A1311D62127DCE1001D52C5 /* NSTextView+CurrentLineHighlighting.swift in Sources */,
				2A9082E21D32456300228F50 /* NSTextView+Layout.swift in Sources */,
				2A478F3F22BE743200AEA45E /* NSTextView+Ligature.swift in Sources */,
				2ADD0AD8217A967200F78732 /* NSTextView+LineNumber.swift in Sources */,
				2A72DA10209B778B005242B9 /* NSTextView+MultiCursor.swift in Sources */,
				2A3A19DF2068A76600516DE4 /* NSTextView+MultipleReplace.swift in Sources */,
				2AC6BFD121D00ABD00FF325C /* NSTextView+RegexParse.swift in Sources */,
				2AA4F6A020A1C190003FD515 /* NSTextView+RoundedBackground.swift in Sources */,
				2AD69B881D3E4FCD00FBD998 /* NSTextView+ScriptingSupport.swift in Sources */,
				2AE73F43203E753C00D8903B /* NSTextView+Selection.swift in Sources */,
				2A36CE7C1FF654C000020702 /* NSTextView+Snippet.swift in Sources */,
				2A1856051D47E7FF008FA79E /* NSTextView+TextReplacement.swift in Sources */,
				2AC7044924EBB76B00454706 /* NSToolbarItem+Validatable.swift in Sources */,
				2A07E8481DF160600022FF9C /* NSTouchBar+Validation.swift in Sources */,
				2A47CD3821D340040094F62F /* NSValidatedUserInterfaceItem.swift in Sources */,
				2AB541DA20A5B6A400367DD5 /* NSView.swift in Sources */,
				2A05081323D6B9E900602F5E /* NSViewController.swift in Sources */,
				2A359DFE1DAE93EE00FEF7AA /* NSWindow+Responder.swift in Sources */,
				2AD8D74A2064AD83000BEFDB /* NumberTextField.swift in Sources */,
				2AA71A542BE366520084EC0A /* Observation.swift in Sources */,
				2ACDA2512B81201A00B2EBA8 /* OpacitySlider.swift in Sources */,
				2AC6069B20416ADE00F9C839 /* OpenPanelAccessory.swift in Sources */,
				2A3E61C027C3795B00C6E5B6 /* OptionalMenu.swift in Sources */,
				2A4714E6209630510093E27F /* OutlineExtractor.swift in Sources */,
				2AE7A8D920450FE600830830 /* OutlineInspectorView.swift in Sources */,
				2AAD61F41D2BA0E0008FE772 /* OutlineItem.swift in Sources */,
				2A39AC482B8B5C9700E216C9 /* OutlineItem+AttributedString.swift in Sources */,
				2AE44DB92BE65C1F002A787D /* OutlineNavigator.swift in Sources */,
				2A63A9D924E8C8F70017ACBB /* OutlinePicker.swift in Sources */,
				2ACDC0971D172B2A009B72D6 /* PaddingTextFieldCell.swift in Sources */,
				2A9C370B1D66E99400774BA4 /* Pair.swift in Sources */,
				2A1893A71FFF16A400AD244F /* PatternSortView.swift in Sources */,
				2AA14D021FA4999200EAF586 /* PersistentOSAScript.swift in Sources */,
				2A11F2131E669BFA005E1675 /* PointerBridge.swift in Sources */,
				2AA175FB2AC5634500F6462C /* PopoverHolderView.swift in Sources */,
				2A1856121D48AFEA008FA79E /* PrintPanelAccessoryController.swift in Sources */,
				2AFAFD4A1D41487600F1458F /* PrintTextView.swift in Sources */,
				2A57B990294ED75900771696 /* RangedIntegerFormatStyle.swift in Sources */,
				2A4AF76720759BE500C47606 /* RegexFindPanelTextView.swift in Sources */,
				2A73B9342A8F6620002F3A16 /* RegexTextField.swift in Sources */,
				2A1814B821CF8BD500602214 /* RegularExpressionFormatter.swift in Sources */,
				2A53F56827585A0E00ED16DF /* RegularExpressionReferenceView.swift in Sources */,
				2A0778612072040500876277 /* RegularExpressionSyntaxType.swift in Sources */,
				2A1814BB21CF8F3800602214 /* RegularExpressionSyntaxType+Color.swift in Sources */,
				2A1814BE21CFC9CF00602214 /* RegularExpressionTextField.swift in Sources */,
				2A3643E61E7C3D2400EA3CE8 /* ReplacementManager.swift in Sources */,
				2A158C202945E423000A4EC1 /* SavePanelAccessory.swift in Sources */,
				2AA7E97D1DBAAC950083B7ED /* Script.swift in Sources */,
				2AA14CF81FA47E8900EAF586 /* ScriptDescriptor.swift in Sources */,
				2A8DA9441D286C53003D0C4B /* ScriptManager.swift in Sources */,
				2A10C5FA1FD25D04002AB5AE /* Selector+Codable.swift in Sources */,
				2A78BFBC1D1B376000A583D2 /* ServicesProvider.swift in Sources */,
				2A7646ED1D49035500350674 /* SettingFileManaging.swift in Sources */,
				2A938ACD297E4BA9007FBE5F /* SettingsPane.swift in Sources */,
				2A44321C219AC1F8008A0A6B /* SettingsTabViewController.swift in Sources */,
				2AA79C7821CB7251005AD6AD /* SettingsWindow.swift in Sources */,
				2A938AD0297E4D7B007FBE5F /* SettingsWindowController.swift in Sources */,
				2A64F2481D26327C001B229F /* Shortcut+Error.swift in Sources */,
				2AACB1CD1D195ABD0073775B /* ShortcutField.swift in Sources */,
				2A30C7DC2B1380BE002F6381 /* ShortcutView.swift in Sources */,
				2AB1BD20287D747200C6FEAF /* SizeGetter.swift in Sources */,
				2AEC48331E641E4F00FB0F89 /* Snippet.swift in Sources */,
				2A64F2451D259E49001B229F /* SnippetManager.swift in Sources */,
				2ACDA2542B813FA500B2EBA8 /* SnippetsSettingsView.swift in Sources */,
				2AD551EA20D8206C007279B1 /* StatableMenuToolbarItem.swift in Sources */,
				2A5D13251D1F9D4100D38E6A /* StatableToolbarItem.swift in Sources */,
				2AD21FCC1D2E3BE80018C8D1 /* StatusBar.swift in Sources */,
				2A26156F2977B87F008C2240 /* StepperNumberField.swift in Sources */,
				2A733E8920BBB4AC0090D7CB /* String+Case.swift in Sources */,
				2ABF9EA22C1ED4BF0033D5E6 /* String+Commenting.swift in Sources */,
				2A2792951D1DBDAC00F3FC5D /* String+Constants.swift in Sources */,
				2AA761351D45634400031AAF /* String+Counting.swift in Sources */,
				2ABF9E9C2C1EC2A50033D5E6 /* String+Escaping.swift in Sources */,
				2ABF9E9F2C1EC8620033D5E6 /* String+Filename.swift in Sources */,
				2A9BF3C71D38325200E3D3E2 /* String+FullwidthTransform.swift in Sources */,
				2AA7613A1D457BD500031AAF /* String+Indentation.swift in Sources */,
				2ABF9E962C1E8D7E0033D5E6 /* String+LineProcessing.swift in Sources */,
				2AAD61FC1D2BD102008FE772 /* String+LineRange.swift in Sources */,
				2AA5BCFB24FFB21C00618F83 /* String+Match.swift in Sources */,
				2A26158A2977FCF6008C2240 /* SubmitButtonGroup.swift in Sources */,
				2A1B7E75216CBBEA002C7395 /* SynchronizedScrollView.swift in Sources */,
				2A6FD9F61D3AE29E00A59784 /* Syntax.swift in Sources */,
				2AAE8E632AF8AE3B008954B5 /* Syntax+Codable.swift in Sources */,
				2AB857EF2B930B070079CFA2 /* Syntax+Localization.swift in Sources */,
				2A26157B2977D5E8008C2240 /* SyntaxCommentEditView.swift in Sources */,
				2A26157E2977D706008C2240 /* SyntaxCompletionEditView.swift in Sources */,
				2A2615872977F7E2008C2240 /* SyntaxEditView.swift in Sources */,
				2A2615812977DB20008C2240 /* SyntaxFileMappingEditView.swift in Sources */,
				2A2615752977CB48008C2240 /* SyntaxHighlightEditView.swift in Sources */,
				2A2792981D1E57DA00F3FC5D /* SyntaxListViewController.swift in Sources */,
				2AC434F41D494EA800980E66 /* SyntaxManager.swift in Sources */,
				2A5DCE861D1888D800D5D74C /* SyntaxMappingConflictView.swift in Sources */,
				2A2615842977F62D008C2240 /* SyntaxMetadataEditView.swift in Sources */,
				2A26158D2979052C008C2240 /* SyntaxObject.swift in Sources */,
				2A7725641D50401300A53C09 /* SyntaxObject+Validation.swift in Sources */,
				2A2615782977D30E008C2240 /* SyntaxOutlineEditView.swift in Sources */,
				2A4714E32093A2D40093E27F /* SyntaxParser.swift in Sources */,
				2A33D07E1D1C75B8005977B9 /* SyntaxValidationView.swift in Sources */,
				2ABF49E3221A54AD00239278 /* TextClipping.swift in Sources */,
				2AFE848622AE71130001C4ED /* TextContainer.swift in Sources */,
				2AED46701E425CD200751C45 /* TextFind.swift in Sources */,
				2A18560B1D47FA37008FA79E /* TextFinder.swift in Sources */,
				2A6876A92963DE38006257A6 /* TextFinderSettings.swift in Sources */,
				2AD69B851D3E42F700FBD998 /* TextSelection.swift in Sources */,
				2A0BF8A81DD8E7F90088961B /* TextSizeTouchBar.swift in Sources */,
				2AF073E31D33C3AB00770BA6 /* Theme.swift in Sources */,
				2ACF23AF26302A4C002B5E10 /* Theme+Syntax.swift in Sources */,
				2A2792921D1DACC400F3FC5D /* ThemeListViewController.swift in Sources */,
				2A9082F21D32A9B500228F50 /* ThemeManager.swift in Sources */,
				2A63FBE31D1D90E70081C84E /* ThemeView.swift in Sources */,
				2A0DD6361E655FE6001CAAA3 /* Tokenizer.swift in Sources */,
				2A0DD6331E655C4A001CAAA3 /* TokenTextEditor.swift in Sources */,
				2A4257B61D23153B0086DAAD /* UnicodeInputView.swift in Sources */,
				2AA7BDDB2C1B10CB0075BB6C /* UnicodeNormalizationForm.swift in Sources */,
				2AA14CFF1FA498E900EAF586 /* UnixScript.swift in Sources */,
				2A78BFB31D1B240900A583D2 /* UpdaterManager.swift in Sources */,
				2A8DA9471D28ED93003D0C4B /* URL.swift in Sources */,
				2AE73F3D2039A29300D8903B /* URL+ExtendedAttribute.swift in Sources */,
				2A1125C623F6EFB2006A1DB2 /* URLDetector.swift in Sources */,
				2A341D1B281EE23C00B85CB6 /* UserActivity.swift in Sources */,
				2AD2387B2939AC7200209834 /* UserUnixTask.swift in Sources */,
				2AFD218B27E0434100E83E88 /* UTType.swift in Sources */,
				2A91C31B1D1BFE47007CF8BE /* UTType+SettingFile.swift in Sources */,
				2AE214E62BEBAD1A007EF0E9 /* UUID+Transferable.swift in Sources */,
				2A7FCC47280A367C0070EAB3 /* ValueRange.swift in Sources */,
				2AE144BA2B00DCB7005E8CF1 /* View+Alert.swift in Sources */,
				2A2B086128046E3B0028D733 /* WarningInspectorView.swift in Sources */,
				2A24F9112BEDDFEF00CB6CCF /* WhatsNewView.swift in Sources */,
				2A17A3131D2D16F1001DD717 /* WindowContentViewController.swift in Sources */,
				2A78BFA41D1B02ED00A583D2 /* WindowSettingsView.swift in Sources */,
				2A2EEF192B778BB1001FEDFB /* WrappingHStack.swift in Sources */,
				2AEE84B21E8158D700BA7982 /* WriteToConsoleCommand.swift in Sources */,
			);
			runOnlyForDeploymentPostprocessing = 0;
		};
/* End PBXSourcesBuildPhase section */

/* Begin PBXTargetDependency section */
		2A53326326799B08000DE73D /* PBXTargetDependency */ = {
			isa = PBXTargetDependency;
			productRef = 2A53326226799B08000DE73D /* SyntaxMapBuilder */;
		};
		2AA2C6F7243996EC0017D1EC /* PBXTargetDependency */ = {
			isa = PBXTargetDependency;
			target = 2A6F0D4E1B5500E100C2D03C /* CotEditor */;
			targetProxy = 2AA2C6F6243996EC0017D1EC /* PBXContainerItemProxy */;
		};
		2AA2C6F9243996EF0017D1EC /* PBXTargetDependency */ = {
			isa = PBXTargetDependency;
			target = 2A6F0D4E1B5500E100C2D03C /* CotEditor */;
			targetProxy = 2AA2C6F8243996EF0017D1EC /* PBXContainerItemProxy */;
		};
		2AD543792726B996001000CA /* PBXTargetDependency */ = {
			isa = PBXTargetDependency;
			productRef = 2AD543782726B996001000CA /* SyntaxMapBuilder */;
		};
/* End PBXTargetDependency section */

/* Begin PBXVariantGroup section */
		2A10D1081E708CDF0027192A /* KeyBindingTreeView.storyboard */ = {
			isa = PBXVariantGroup;
			children = (
				2A10D1091E708CDF0027192A /* Base */,
				2AF1229F2B7A3D50004BA1FF /* mul */,
			);
			name = KeyBindingTreeView.storyboard;
			sourceTree = "<group>";
		};
		2A10D1261E714D230027192A /* ThemeListView.storyboard */ = {
			isa = PBXVariantGroup;
			children = (
				2A10D1271E714D230027192A /* Base */,
				2AF1229E2B7A3D50004BA1FF /* mul */,
			);
			name = ThemeListView.storyboard;
			sourceTree = "<group>";
		};
		2A10D1361E715E5B0027192A /* SyntaxListView.storyboard */ = {
			isa = PBXVariantGroup;
			children = (
				2A10D1371E715E5B0027192A /* Base */,
				2AF122A22B7A3D50004BA1FF /* mul */,
			);
			name = SyntaxListView.storyboard;
			sourceTree = "<group>";
		};
		2A3D63F91E769DDF00F538E1 /* MultipleReplaceView.storyboard */ = {
			isa = PBXVariantGroup;
			children = (
				2A3D63FA1E769DDF00F538E1 /* Base */,
				2AAFA7D42B7A2F5800A2B228 /* mul */,
			);
			name = MultipleReplaceView.storyboard;
			sourceTree = "<group>";
		};
		2A5D13401D1FE34F00D38E6A /* FindPanelFieldView.storyboard */ = {
			isa = PBXVariantGroup;
			children = (
				2A5D13411D1FE34F00D38E6A /* Base */,
				2AA6E0BE2B74728700E536F8 /* mul */,
			);
			name = FindPanelFieldView.storyboard;
			sourceTree = "<group>";
		};
		2A7F4E022871F46D0029CE66 /* PrintPanelAccessory.storyboard */ = {
			isa = PBXVariantGroup;
			children = (
				2A7F4E012871F46D0029CE66 /* Base */,
				2A5EA1662A88F54800D16730 /* mul */,
			);
			name = PrintPanelAccessory.storyboard;
			sourceTree = "<group>";
		};
		2A836F7E1D572A5D0044E8EC /* Main.storyboard */ = {
			isa = PBXVariantGroup;
			children = (
				2A836F7F1D572A5D0044E8EC /* Base */,
				2A5EA1672A88F70C00D16730 /* mul */,
			);
			name = Main.storyboard;
			sourceTree = "<group>";
		};
		2AAFA7BA2B7A2DAF00A2B228 /* MultipleReplaceListView.storyboard */ = {
			isa = PBXVariantGroup;
			children = (
				2AAFA7BB2B7A2DAF00A2B228 /* Base */,
				2AAFA7D52B7A2F6D00A2B228 /* mul */,
			);
			name = MultipleReplaceListView.storyboard;
			sourceTree = "<group>";
		};
/* End PBXVariantGroup section */

/* Begin XCBuildConfiguration section */
		2A3E847E1D07296200070A54 /* Debug */ = {
			isa = XCBuildConfiguration;
			buildSettings = {
				ENABLE_USER_SCRIPT_SANDBOXING = NO;
				PRODUCT_NAME = "Update Help Index";
			};
			name = Debug;
		};
		2A3E847F1D07296200070A54 /* Release */ = {
			isa = XCBuildConfiguration;
			buildSettings = {
				ENABLE_USER_SCRIPT_SANDBOXING = NO;
				PRODUCT_NAME = "Update Help Index";
			};
			name = Release;
		};
		2A3F18FF203270BE002F1CA7 /* Debug */ = {
			isa = XCBuildConfiguration;
			baseConfigurationReference = 5454B92B243C8257009275BC /* UI-Tests.xcconfig */;
			buildSettings = {
				GENERATE_INFOPLIST_FILE = YES;
				PRODUCT_BUNDLE_IDENTIFIER = com.wolfrosch.CotEditorUITests;
				PRODUCT_NAME = "$(TARGET_NAME)";
				TEST_TARGET_NAME = CotEditor;
			};
			name = Debug;
		};
		2A3F1900203270BE002F1CA7 /* Release */ = {
			isa = XCBuildConfiguration;
			baseConfigurationReference = 5454B92B243C8257009275BC /* UI-Tests.xcconfig */;
			buildSettings = {
				GENERATE_INFOPLIST_FILE = YES;
				PRODUCT_BUNDLE_IDENTIFIER = com.wolfrosch.CotEditorUITests;
				PRODUCT_NAME = "$(TARGET_NAME)";
				TEST_TARGET_NAME = CotEditor;
			};
			name = Release;
		};
		2A6F0E051B5500E100C2D03C /* Debug */ = {
			isa = XCBuildConfiguration;
			baseConfigurationReference = 5454B92E243C8257009275BC /* CotEditor.xcconfig */;
			buildSettings = {
				ASSETCATALOG_COMPILER_APPICON_NAME = AppIcon;
				ASSETCATALOG_COMPILER_GLOBAL_ACCENT_COLOR_NAME = "Accent Color";
<<<<<<< HEAD
				CURRENT_PROJECT_VERSION = 655;
=======
				CURRENT_PROJECT_VERSION = 660;
>>>>>>> 05831224
				ENABLE_HARDENED_RUNTIME = YES;
				ENABLE_USER_SCRIPT_SANDBOXING = NO;
				INFOPLIST_FILE = CotEditor/Info.plist;
				INFOPLIST_KEY_LSApplicationCategoryType = "public.app-category.productivity";
<<<<<<< HEAD
				MARKETING_VERSION = 4.8.6;
=======
				MARKETING_VERSION = "4.9.0-alpha";
>>>>>>> 05831224
				PRODUCT_BUNDLE_IDENTIFIER = com.coteditor.CotEditor;
				PRODUCT_NAME = CotEditor;
				SWIFT_STRICT_CONCURRENCY = targeted;
			};
			name = Debug;
		};
		2A6F0E061B5500E100C2D03C /* Release */ = {
			isa = XCBuildConfiguration;
			baseConfigurationReference = 5454B92E243C8257009275BC /* CotEditor.xcconfig */;
			buildSettings = {
				ASSETCATALOG_COMPILER_APPICON_NAME = AppIcon;
				ASSETCATALOG_COMPILER_GLOBAL_ACCENT_COLOR_NAME = "Accent Color";
<<<<<<< HEAD
				CURRENT_PROJECT_VERSION = 655;
=======
				CURRENT_PROJECT_VERSION = 660;
>>>>>>> 05831224
				ENABLE_HARDENED_RUNTIME = YES;
				ENABLE_USER_SCRIPT_SANDBOXING = NO;
				INFOPLIST_FILE = CotEditor/Info.plist;
				INFOPLIST_KEY_LSApplicationCategoryType = "public.app-category.productivity";
<<<<<<< HEAD
				MARKETING_VERSION = 4.8.6;
=======
				MARKETING_VERSION = "4.9.0-alpha";
>>>>>>> 05831224
				PRODUCT_BUNDLE_IDENTIFIER = com.coteditor.CotEditor;
				PRODUCT_NAME = CotEditor;
				SWIFT_STRICT_CONCURRENCY = targeted;
			};
			name = Release;
		};
		2AC71DE61BF0BDBC002E1434 /* Debug */ = {
			isa = XCBuildConfiguration;
			baseConfigurationReference = 5454B92C243C8257009275BC /* Tests.xcconfig */;
			buildSettings = {
				BUNDLE_LOADER = "$(TEST_HOST)";
				GENERATE_INFOPLIST_FILE = YES;
				PRODUCT_BUNDLE_IDENTIFIER = com.coteditor.CotEditorTests;
				PRODUCT_NAME = "$(TARGET_NAME)";
				TEST_HOST = "$(BUILT_PRODUCTS_DIR)/CotEditor.app/$(BUNDLE_EXECUTABLE_FOLDER_PATH)/CotEditor";
			};
			name = Debug;
		};
		2AC71DE71BF0BDBC002E1434 /* Release */ = {
			isa = XCBuildConfiguration;
			baseConfigurationReference = 5454B92C243C8257009275BC /* Tests.xcconfig */;
			buildSettings = {
				BUNDLE_LOADER = "$(TEST_HOST)";
				GENERATE_INFOPLIST_FILE = YES;
				PRODUCT_BUNDLE_IDENTIFIER = com.coteditor.CotEditorTests;
				PRODUCT_NAME = "$(TARGET_NAME)";
				TEST_HOST = "$(BUILT_PRODUCTS_DIR)/CotEditor.app/$(BUNDLE_EXECUTABLE_FOLDER_PATH)/CotEditor";
			};
			name = Release;
		};
		8C71D95408640EDF00C9C0BD /* Debug */ = {
			isa = XCBuildConfiguration;
			baseConfigurationReference = 5454B92D243C8257009275BC /* CotEditor-Sparkle.xcconfig */;
			buildSettings = {
				ASSETCATALOG_COMPILER_APPICON_NAME = AppIcon;
				ASSETCATALOG_COMPILER_GLOBAL_ACCENT_COLOR_NAME = "Accent Color";
<<<<<<< HEAD
				CURRENT_PROJECT_VERSION = 655;
=======
				CURRENT_PROJECT_VERSION = 660;
>>>>>>> 05831224
				ENABLE_HARDENED_RUNTIME = YES;
				ENABLE_USER_SCRIPT_SANDBOXING = NO;
				INFOPLIST_FILE = CotEditor/Info.plist;
				INFOPLIST_KEY_LSApplicationCategoryType = "public.app-category.productivity";
<<<<<<< HEAD
				MARKETING_VERSION = 4.8.6;
=======
				MARKETING_VERSION = "4.9.0-alpha";
>>>>>>> 05831224
				PRODUCT_BUNDLE_IDENTIFIER = com.coteditor.CotEditor;
				PRODUCT_NAME = CotEditor;
				SWIFT_ACTIVE_COMPILATION_CONDITIONS = "$(inherited) SPARKLE";
				SWIFT_STRICT_CONCURRENCY = targeted;
			};
			name = Debug;
		};
		8C71D95508640EDF00C9C0BD /* Release */ = {
			isa = XCBuildConfiguration;
			baseConfigurationReference = 5454B92D243C8257009275BC /* CotEditor-Sparkle.xcconfig */;
			buildSettings = {
				ASSETCATALOG_COMPILER_APPICON_NAME = AppIcon;
				ASSETCATALOG_COMPILER_GLOBAL_ACCENT_COLOR_NAME = "Accent Color";
<<<<<<< HEAD
				CURRENT_PROJECT_VERSION = 655;
=======
				CURRENT_PROJECT_VERSION = 660;
>>>>>>> 05831224
				ENABLE_HARDENED_RUNTIME = YES;
				ENABLE_USER_SCRIPT_SANDBOXING = NO;
				INFOPLIST_FILE = CotEditor/Info.plist;
				INFOPLIST_KEY_LSApplicationCategoryType = "public.app-category.productivity";
<<<<<<< HEAD
				MARKETING_VERSION = 4.8.6;
=======
				MARKETING_VERSION = "4.9.0-alpha";
>>>>>>> 05831224
				PRODUCT_BUNDLE_IDENTIFIER = com.coteditor.CotEditor;
				PRODUCT_NAME = CotEditor;
				SWIFT_ACTIVE_COMPILATION_CONDITIONS = "$(inherited) SPARKLE";
				SWIFT_STRICT_CONCURRENCY = targeted;
			};
			name = Release;
		};
		8C71D95808640EDF00C9C0BD /* Debug */ = {
			isa = XCBuildConfiguration;
			buildSettings = {
				ASSETCATALOG_COMPILER_GENERATE_SWIFT_ASSET_SYMBOL_EXTENSIONS = YES;
				CLANG_ANALYZER_LOCALIZABILITY_NONLOCALIZED = YES;
				CLANG_ENABLE_MODULES = YES;
				CLANG_ENABLE_OBJC_ARC = YES;
				CLANG_ENABLE_OBJC_WEAK = YES;
				CLANG_WARN_BLOCK_CAPTURE_AUTORELEASING = YES;
				CLANG_WARN_BOOL_CONVERSION = YES;
				CLANG_WARN_COMMA = YES;
				CLANG_WARN_CONSTANT_CONVERSION = YES;
				CLANG_WARN_DEPRECATED_OBJC_IMPLEMENTATIONS = YES;
				CLANG_WARN_DOCUMENTATION_COMMENTS = YES;
				CLANG_WARN_EMPTY_BODY = YES;
				CLANG_WARN_ENUM_CONVERSION = YES;
				CLANG_WARN_INFINITE_RECURSION = YES;
				CLANG_WARN_INT_CONVERSION = YES;
				CLANG_WARN_NON_LITERAL_NULL_CONVERSION = YES;
				CLANG_WARN_OBJC_IMPLICIT_RETAIN_SELF = YES;
				CLANG_WARN_OBJC_LITERAL_CONVERSION = YES;
				CLANG_WARN_QUOTED_INCLUDE_IN_FRAMEWORK_HEADER = YES;
				CLANG_WARN_RANGE_LOOP_ANALYSIS = YES;
				CLANG_WARN_STRICT_PROTOTYPES = YES;
				CLANG_WARN_SUSPICIOUS_MOVE = YES;
				CLANG_WARN_UNGUARDED_AVAILABILITY = YES_AGGRESSIVE;
				CLANG_WARN_UNREACHABLE_CODE = YES;
				CLANG_WARN__DUPLICATE_METHOD_MATCH = YES;
				COPY_PHASE_STRIP = NO;
				DEAD_CODE_STRIPPING = YES;
				DEBUG_INFORMATION_FORMAT = dwarf;
				ENABLE_STRICT_OBJC_MSGSEND = YES;
				ENABLE_TESTABILITY = YES;
				ENABLE_USER_SCRIPT_SANDBOXING = YES;
				GCC_C_LANGUAGE_STANDARD = gnu17;
				GCC_NO_COMMON_BLOCKS = YES;
				GCC_OPTIMIZATION_LEVEL = 0;
				GCC_WARN_64_TO_32_BIT_CONVERSION = YES;
				GCC_WARN_ABOUT_MISSING_NEWLINE = YES;
				GCC_WARN_ABOUT_RETURN_TYPE = YES_ERROR;
				GCC_WARN_UNDECLARED_SELECTOR = YES;
				GCC_WARN_UNINITIALIZED_AUTOS = YES_AGGRESSIVE;
				GCC_WARN_UNUSED_FUNCTION = YES;
				GCC_WARN_UNUSED_LABEL = YES;
				GCC_WARN_UNUSED_PARAMETER = YES;
				GCC_WARN_UNUSED_VARIABLE = YES;
				LD_RUNPATH_SEARCH_PATHS = (
					"$(inherited)",
					"@executable_path/../Frameworks",
				);
				LOCALIZATION_PREFERS_STRING_CATALOGS = YES;
				MACOSX_DEPLOYMENT_TARGET = 14.0;
				MTL_ENABLE_DEBUG_INFO = INCLUDE_SOURCE;
				MTL_FAST_MATH = YES;
				ONLY_ACTIVE_ARCH = YES;
				OTHER_SWIFT_FLAGS = "-enable-upcoming-feature ConciseMagicFile -enable-upcoming-feature ExistentialAny -enable-upcoming-feature ForwardTrailingClosures -enable-upcoming-feature ImplicitOpenExistentials -enable-upcoming-feature DisableOutwardActorInference -enable-upcoming-feature IsolatedDefaultValues -enable-upcoming-feature GlobalConcurrency";
				RUN_CLANG_STATIC_ANALYZER = YES;
				SDKROOT = macosx;
				SWIFT_ACTIVE_COMPILATION_CONDITIONS = DEBUG;
				SWIFT_EMIT_LOC_STRINGS = YES;
				SWIFT_OPTIMIZATION_LEVEL = "-Onone";
				SWIFT_STRICT_CONCURRENCY = complete;
				SWIFT_VERSION = 5.0;
			};
			name = Debug;
		};
		8C71D95908640EDF00C9C0BD /* Release */ = {
			isa = XCBuildConfiguration;
			buildSettings = {
				ASSETCATALOG_COMPILER_GENERATE_SWIFT_ASSET_SYMBOL_EXTENSIONS = YES;
				CLANG_ANALYZER_LOCALIZABILITY_NONLOCALIZED = YES;
				CLANG_ENABLE_MODULES = YES;
				CLANG_ENABLE_OBJC_ARC = YES;
				CLANG_ENABLE_OBJC_WEAK = YES;
				CLANG_WARN_BLOCK_CAPTURE_AUTORELEASING = YES;
				CLANG_WARN_BOOL_CONVERSION = YES;
				CLANG_WARN_COMMA = YES;
				CLANG_WARN_CONSTANT_CONVERSION = YES;
				CLANG_WARN_DEPRECATED_OBJC_IMPLEMENTATIONS = YES;
				CLANG_WARN_DOCUMENTATION_COMMENTS = YES;
				CLANG_WARN_EMPTY_BODY = YES;
				CLANG_WARN_ENUM_CONVERSION = YES;
				CLANG_WARN_INFINITE_RECURSION = YES;
				CLANG_WARN_INT_CONVERSION = YES;
				CLANG_WARN_NON_LITERAL_NULL_CONVERSION = YES;
				CLANG_WARN_OBJC_IMPLICIT_RETAIN_SELF = YES;
				CLANG_WARN_OBJC_LITERAL_CONVERSION = YES;
				CLANG_WARN_QUOTED_INCLUDE_IN_FRAMEWORK_HEADER = YES;
				CLANG_WARN_RANGE_LOOP_ANALYSIS = YES;
				CLANG_WARN_STRICT_PROTOTYPES = YES;
				CLANG_WARN_SUSPICIOUS_MOVE = YES;
				CLANG_WARN_UNGUARDED_AVAILABILITY = YES_AGGRESSIVE;
				CLANG_WARN_UNREACHABLE_CODE = YES;
				CLANG_WARN__DUPLICATE_METHOD_MATCH = YES;
				COPY_PHASE_STRIP = NO;
				DEAD_CODE_STRIPPING = YES;
				DEBUG_INFORMATION_FORMAT = "dwarf-with-dsym";
				ENABLE_NS_ASSERTIONS = NO;
				ENABLE_STRICT_OBJC_MSGSEND = YES;
				ENABLE_USER_SCRIPT_SANDBOXING = YES;
				GCC_C_LANGUAGE_STANDARD = gnu17;
				GCC_NO_COMMON_BLOCKS = YES;
				GCC_WARN_64_TO_32_BIT_CONVERSION = YES;
				GCC_WARN_ABOUT_MISSING_NEWLINE = YES;
				GCC_WARN_ABOUT_RETURN_TYPE = YES_ERROR;
				GCC_WARN_UNDECLARED_SELECTOR = YES;
				GCC_WARN_UNINITIALIZED_AUTOS = YES_AGGRESSIVE;
				GCC_WARN_UNUSED_FUNCTION = YES;
				GCC_WARN_UNUSED_LABEL = YES;
				GCC_WARN_UNUSED_PARAMETER = YES;
				GCC_WARN_UNUSED_VARIABLE = YES;
				LD_RUNPATH_SEARCH_PATHS = (
					"$(inherited)",
					"@executable_path/../Frameworks",
				);
				LOCALIZATION_PREFERS_STRING_CATALOGS = YES;
				MACOSX_DEPLOYMENT_TARGET = 14.0;
				MTL_ENABLE_DEBUG_INFO = NO;
				MTL_FAST_MATH = YES;
				OTHER_SWIFT_FLAGS = "-enable-upcoming-feature ConciseMagicFile -enable-upcoming-feature ExistentialAny -enable-upcoming-feature ForwardTrailingClosures -enable-upcoming-feature ImplicitOpenExistentials -enable-upcoming-feature DisableOutwardActorInference -enable-upcoming-feature IsolatedDefaultValues -enable-upcoming-feature GlobalConcurrency";
				RUN_CLANG_STATIC_ANALYZER = YES;
				SDKROOT = macosx;
				SWIFT_COMPILATION_MODE = wholemodule;
				SWIFT_EMIT_LOC_STRINGS = YES;
				SWIFT_STRICT_CONCURRENCY = complete;
				SWIFT_VERSION = 5.0;
			};
			name = Release;
		};
/* End XCBuildConfiguration section */

/* Begin XCConfigurationList section */
		2A3E84801D07296200070A54 /* Build configuration list for PBXAggregateTarget "Update Help Index" */ = {
			isa = XCConfigurationList;
			buildConfigurations = (
				2A3E847E1D07296200070A54 /* Debug */,
				2A3E847F1D07296200070A54 /* Release */,
			);
			defaultConfigurationIsVisible = 0;
			defaultConfigurationName = Release;
		};
		2A3F18FE203270BE002F1CA7 /* Build configuration list for PBXNativeTarget "UI Tests" */ = {
			isa = XCConfigurationList;
			buildConfigurations = (
				2A3F18FF203270BE002F1CA7 /* Debug */,
				2A3F1900203270BE002F1CA7 /* Release */,
			);
			defaultConfigurationIsVisible = 0;
			defaultConfigurationName = Release;
		};
		2A6F0E041B5500E100C2D03C /* Build configuration list for PBXNativeTarget "CotEditor" */ = {
			isa = XCConfigurationList;
			buildConfigurations = (
				2A6F0E051B5500E100C2D03C /* Debug */,
				2A6F0E061B5500E100C2D03C /* Release */,
			);
			defaultConfigurationIsVisible = 0;
			defaultConfigurationName = Release;
		};
		2AC71DE81BF0BDBC002E1434 /* Build configuration list for PBXNativeTarget "Tests" */ = {
			isa = XCConfigurationList;
			buildConfigurations = (
				2AC71DE61BF0BDBC002E1434 /* Debug */,
				2AC71DE71BF0BDBC002E1434 /* Release */,
			);
			defaultConfigurationIsVisible = 0;
			defaultConfigurationName = Release;
		};
		8C71D95308640EDF00C9C0BD /* Build configuration list for PBXNativeTarget "CotEditor -Sparkle" */ = {
			isa = XCConfigurationList;
			buildConfigurations = (
				8C71D95408640EDF00C9C0BD /* Debug */,
				8C71D95508640EDF00C9C0BD /* Release */,
			);
			defaultConfigurationIsVisible = 0;
			defaultConfigurationName = Release;
		};
		8C71D95708640EDF00C9C0BD /* Build configuration list for PBXProject "CotEditor" */ = {
			isa = XCConfigurationList;
			buildConfigurations = (
				8C71D95808640EDF00C9C0BD /* Debug */,
				8C71D95908640EDF00C9C0BD /* Release */,
			);
			defaultConfigurationIsVisible = 0;
			defaultConfigurationName = Release;
		};
/* End XCConfigurationList section */

/* Begin XCRemoteSwiftPackageReference section */
		2AA2C6FA24399A920017D1EC /* XCRemoteSwiftPackageReference "Yams" */ = {
			isa = XCRemoteSwiftPackageReference;
			repositoryURL = "https://github.com/jpsim/Yams";
			requirement = {
				kind = upToNextMajorVersion;
				minimumVersion = 5.1.0;
			};
		};
		2AAAE6E326DB82F800C5F0AC /* XCRemoteSwiftPackageReference "Sparkle" */ = {
			isa = XCRemoteSwiftPackageReference;
			repositoryURL = "https://github.com/sparkle-project/Sparkle";
			requirement = {
				kind = upToNextMajorVersion;
				minimumVersion = 2.6.0;
			};
		};
		2ACD02BB22A87CED00893051 /* XCRemoteSwiftPackageReference "WFColorCode" */ = {
			isa = XCRemoteSwiftPackageReference;
			repositoryURL = "https://github.com/1024jp/WFColorCode";
			requirement = {
				kind = upToNextMajorVersion;
				minimumVersion = 3.0.0;
			};
		};
/* End XCRemoteSwiftPackageReference section */

/* Begin XCSwiftPackageProductDependency section */
		2A32688D2C1B504500CF1AAF /* Shortcut */ = {
			isa = XCSwiftPackageProductDependency;
			productName = Shortcut;
		};
		2A32688F2C1B504B00CF1AAF /* Shortcut */ = {
			isa = XCSwiftPackageProductDependency;
			productName = Shortcut;
		};
		2A3268922C1C580800CF1AAF /* Defaults */ = {
			isa = XCSwiftPackageProductDependency;
			productName = Defaults;
		};
		2A3268942C1C580D00CF1AAF /* Defaults */ = {
			isa = XCSwiftPackageProductDependency;
			productName = Defaults;
		};
		2A3853672C1AF42C00C282C0 /* FilePermissions */ = {
			isa = XCSwiftPackageProductDependency;
			productName = FilePermissions;
		};
		2A3853692C1AF43100C282C0 /* FilePermissions */ = {
			isa = XCSwiftPackageProductDependency;
			productName = FilePermissions;
		};
		2A53326226799B08000DE73D /* SyntaxMapBuilder */ = {
			isa = XCSwiftPackageProductDependency;
			productName = SyntaxMapBuilder;
		};
		2A7E06E72C1A745400E5396D /* CharacterInfo */ = {
			isa = XCSwiftPackageProductDependency;
			productName = CharacterInfo;
		};
		2A7E06E92C1A745E00E5396D /* CharacterInfo */ = {
			isa = XCSwiftPackageProductDependency;
			productName = CharacterInfo;
		};
		2AA2C6FB24399A920017D1EC /* Yams */ = {
			isa = XCSwiftPackageProductDependency;
			package = 2AA2C6FA24399A920017D1EC /* XCRemoteSwiftPackageReference "Yams" */;
			productName = Yams;
		};
		2AA2C6FD24399AA20017D1EC /* Yams */ = {
			isa = XCSwiftPackageProductDependency;
			package = 2AA2C6FA24399A920017D1EC /* XCRemoteSwiftPackageReference "Yams" */;
			productName = Yams;
		};
		2AA7BDD52C1B0CC10075BB6C /* UnicodeNormalization */ = {
			isa = XCSwiftPackageProductDependency;
			productName = UnicodeNormalization;
		};
		2AA7BDD72C1B0CC70075BB6C /* UnicodeNormalization */ = {
			isa = XCSwiftPackageProductDependency;
			productName = UnicodeNormalization;
		};
		2AAAE6E426DB82F800C5F0AC /* Sparkle */ = {
			isa = XCSwiftPackageProductDependency;
			package = 2AAAE6E326DB82F800C5F0AC /* XCRemoteSwiftPackageReference "Sparkle" */;
			productName = Sparkle;
		};
		2ACAAC1B2B85E74C0041B095 /* SyntaxMap */ = {
			isa = XCSwiftPackageProductDependency;
			productName = SyntaxMap;
		};
		2ACAAC1D2B85E7530041B095 /* SyntaxMap */ = {
			isa = XCSwiftPackageProductDependency;
			productName = SyntaxMap;
		};
		2ACD02BC22A87EFD00893051 /* ColorCode */ = {
			isa = XCSwiftPackageProductDependency;
			package = 2ACD02BB22A87CED00893051 /* XCRemoteSwiftPackageReference "WFColorCode" */;
			productName = ColorCode;
		};
		2ACD02BE22A87F0400893051 /* ColorCode */ = {
			isa = XCSwiftPackageProductDependency;
			package = 2ACD02BB22A87CED00893051 /* XCRemoteSwiftPackageReference "WFColorCode" */;
			productName = ColorCode;
		};
		2AD543782726B996001000CA /* SyntaxMapBuilder */ = {
			isa = XCSwiftPackageProductDependency;
			productName = SyntaxMapBuilder;
		};
		2ADF96402C1B05CD00B6B722 /* FileEncoding */ = {
			isa = XCSwiftPackageProductDependency;
			productName = FileEncoding;
		};
		2ADF96422C1B05D300B6B722 /* FileEncoding */ = {
			isa = XCSwiftPackageProductDependency;
			productName = FileEncoding;
		};
/* End XCSwiftPackageProductDependency section */
	};
	rootObject = 2A37F4A9FDCFA73011CA2CEA /* Project object */;
}<|MERGE_RESOLUTION|>--- conflicted
+++ resolved
@@ -3640,20 +3640,12 @@
 			buildSettings = {
 				ASSETCATALOG_COMPILER_APPICON_NAME = AppIcon;
 				ASSETCATALOG_COMPILER_GLOBAL_ACCENT_COLOR_NAME = "Accent Color";
-<<<<<<< HEAD
-				CURRENT_PROJECT_VERSION = 655;
-=======
 				CURRENT_PROJECT_VERSION = 660;
->>>>>>> 05831224
 				ENABLE_HARDENED_RUNTIME = YES;
 				ENABLE_USER_SCRIPT_SANDBOXING = NO;
 				INFOPLIST_FILE = CotEditor/Info.plist;
 				INFOPLIST_KEY_LSApplicationCategoryType = "public.app-category.productivity";
-<<<<<<< HEAD
-				MARKETING_VERSION = 4.8.6;
-=======
 				MARKETING_VERSION = "4.9.0-alpha";
->>>>>>> 05831224
 				PRODUCT_BUNDLE_IDENTIFIER = com.coteditor.CotEditor;
 				PRODUCT_NAME = CotEditor;
 				SWIFT_STRICT_CONCURRENCY = targeted;
@@ -3666,20 +3658,12 @@
 			buildSettings = {
 				ASSETCATALOG_COMPILER_APPICON_NAME = AppIcon;
 				ASSETCATALOG_COMPILER_GLOBAL_ACCENT_COLOR_NAME = "Accent Color";
-<<<<<<< HEAD
-				CURRENT_PROJECT_VERSION = 655;
-=======
 				CURRENT_PROJECT_VERSION = 660;
->>>>>>> 05831224
 				ENABLE_HARDENED_RUNTIME = YES;
 				ENABLE_USER_SCRIPT_SANDBOXING = NO;
 				INFOPLIST_FILE = CotEditor/Info.plist;
 				INFOPLIST_KEY_LSApplicationCategoryType = "public.app-category.productivity";
-<<<<<<< HEAD
-				MARKETING_VERSION = 4.8.6;
-=======
 				MARKETING_VERSION = "4.9.0-alpha";
->>>>>>> 05831224
 				PRODUCT_BUNDLE_IDENTIFIER = com.coteditor.CotEditor;
 				PRODUCT_NAME = CotEditor;
 				SWIFT_STRICT_CONCURRENCY = targeted;
@@ -3716,20 +3700,12 @@
 			buildSettings = {
 				ASSETCATALOG_COMPILER_APPICON_NAME = AppIcon;
 				ASSETCATALOG_COMPILER_GLOBAL_ACCENT_COLOR_NAME = "Accent Color";
-<<<<<<< HEAD
-				CURRENT_PROJECT_VERSION = 655;
-=======
 				CURRENT_PROJECT_VERSION = 660;
->>>>>>> 05831224
 				ENABLE_HARDENED_RUNTIME = YES;
 				ENABLE_USER_SCRIPT_SANDBOXING = NO;
 				INFOPLIST_FILE = CotEditor/Info.plist;
 				INFOPLIST_KEY_LSApplicationCategoryType = "public.app-category.productivity";
-<<<<<<< HEAD
-				MARKETING_VERSION = 4.8.6;
-=======
 				MARKETING_VERSION = "4.9.0-alpha";
->>>>>>> 05831224
 				PRODUCT_BUNDLE_IDENTIFIER = com.coteditor.CotEditor;
 				PRODUCT_NAME = CotEditor;
 				SWIFT_ACTIVE_COMPILATION_CONDITIONS = "$(inherited) SPARKLE";
@@ -3743,20 +3719,12 @@
 			buildSettings = {
 				ASSETCATALOG_COMPILER_APPICON_NAME = AppIcon;
 				ASSETCATALOG_COMPILER_GLOBAL_ACCENT_COLOR_NAME = "Accent Color";
-<<<<<<< HEAD
-				CURRENT_PROJECT_VERSION = 655;
-=======
 				CURRENT_PROJECT_VERSION = 660;
->>>>>>> 05831224
 				ENABLE_HARDENED_RUNTIME = YES;
 				ENABLE_USER_SCRIPT_SANDBOXING = NO;
 				INFOPLIST_FILE = CotEditor/Info.plist;
 				INFOPLIST_KEY_LSApplicationCategoryType = "public.app-category.productivity";
-<<<<<<< HEAD
-				MARKETING_VERSION = 4.8.6;
-=======
 				MARKETING_VERSION = "4.9.0-alpha";
->>>>>>> 05831224
 				PRODUCT_BUNDLE_IDENTIFIER = com.coteditor.CotEditor;
 				PRODUCT_NAME = CotEditor;
 				SWIFT_ACTIVE_COMPILATION_CONDITIONS = "$(inherited) SPARKLE";
