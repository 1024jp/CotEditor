--- conflicted
+++ resolved
@@ -738,14 +738,10 @@
 // error message when counting failed
 "failed" = "başarısız";
 // tooltip
-<<<<<<< HEAD
 "Show options" = "Seçenekleri göster";
-=======
-"Change options" = "Seçenekleri değiştir";
 // context menu item labels
 "Copy" = "Kopyala";
 "Stop Count" = "Stop Count";  // This "Stop" should be translated the same as it in the "Stop Advanced Character Count" menu label.  // FIXME: new
->>>>>>> ffeff3cc
 
 
 
