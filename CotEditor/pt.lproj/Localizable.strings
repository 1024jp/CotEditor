/*
 
 Localizable.strings (Portuguese)
 
 CotEditor
 https://coteditor.com
 
 Created by BR Lingo on 2018-01-15.
 Localized by BR Lingo
 
 ------------------------------------------------------------------------------
 
 © 2018 CotEditor Project
 
 Licensed under the Apache License, Version 2.0 (the "License");
 you may not use this file except in compliance with the License.
 You may obtain a copy of the License at
 
 https://www.apache.org/licenses/LICENSE-2.0
 
 Unless required by applicable law or agreed to in writing, software
 distributed under the License is distributed on an "AS IS" BASIS,
 WITHOUT WARRANTIES OR CONDITIONS OF ANY KIND, either express or implied.
 See the License for the specific language governing permissions and
 limitations under the License.
 
 */

// Basic button titles
"OK" = "OK";
"Cancel" = "Cancelar";



// Main menu item titles
"Check for Updates…" = "Buscar Atualizações…";
"What’s New in CotEditor %@" = "Novidades do CotEditor %@";  // %@ is version number


// Share menu
"Share" = "Compartilhar";
"No Document" = "Nenhum Documento";



/* MARK: AppDelegate */
// Format - Syntax coloring menu item title
"Recently Used" = "Recentes";
"Re-Color All" = "Recolorir Tudo";

// Importing theme
"“%@” is a CotEditor theme file." = "“%@” é um arquivo de tema do CotEditor.";
"Do you want to install this theme?" = "Deseja instalar este tema?";
"Install" = "Instalar";
"Open as Text File" = "Abrir como Arquivo de Texto";
"A new theme named “%@” has been successfully installed." = "Um novo tema chamado “%@” foi instalado com êxito.";

// Window title of bug report
"Bug Report" = "Relatório de Erro";



/* MARK: Text Finder */
"Replace" = "Substituir";
"Find All" = "Buscar Tudo";
"Replace All" = "Substituir Tudo";
"Highlight" = "Destacar";
"Searching in text…" = "Buscando no texto…";
"%@ string found." = "%@ string encontrada.";
"%@ strings found." = "%@ strings encontradas.";
"%@ string replaced." = "%@ string substituída.";
"%@ strings replaced." = "%@ strings substituídas.";
"Invalid regular expression" = "Expressão regular inválida";
"Empty find string" = "String de busca vazia";
"Input text to find." = "Digite o texto a buscar.";


/* MARK: FindPanelController */
"Replace the current selection with the replacement text, then find the next match." = "Substitua a seleção atual pelo texto de substituição e busque a ocorrência seguinte.";
"Replace the current selection with the replacement text." = "Substitua a seleção atual pelo texto de substituição.";
"Not Found" = "Não Encontrado";
"%@ found" = "%@ encontrado(s)";  // %@ is number of founds
"Not Replaced" = "Não Substituído";
"%@ replaced" = "%@ substituído(s)";  // %@ is number of replaced


/* MARK: FindPanelResultViewController */
// Find result (“%@” is filename)
"No strings found in “%@”." = "Nenhuma string encontrada em “%@”.";
"Found one string in “%@”." = "1 string encontrada em “%@”.";
"Found %@ strings in “%@”." = "%@ strings encontradas em “%@”.";



/* MARK: Document Controller */
// File open accessory's menu item title
"Auto-Detect" = "Detectar Automaticamente";

// Binary file alert
"The file “%@” doesn’t appear to be text data." = "O arquivo “%@” não parece ser de dados de texto.";
"The file is %@.\n\nDo you really want to open the file?" = "O arquivo é %@.\n\nDeseja realmente abrir o arquivo?";

// Large file alert
"The file “%@” has a size of %@." = "O arquivo “%@” tem %@ de tamanho.";
"Opening such a large file can make the application slow or unresponsive.\n\nDo you really want to open the file?" = "A abertura de um arquivo tão grande pode deixar o aplicativo lento ou sem responder.\n\nDeseja realmente abrir o arquivo?";
"Open" = "Abrir";



/* MARK: Document */
// Undo action names
"Encoding to “%@”" = "Codificação para “%@”";
"Line Endings to “%@”" = "Finais de Linha para “%@”";

// Convert or reinterpret encoding alert
"File encoding" = "Codificação do arquivo";
"Do you want to convert or reinterpret this document using “%@”?" = "Deseja usar “%@” para converter ou reinterpretar este documento?";
"Convert" = "Converter";
"Reinterpret" = "Reinterpretar";

// Lossy encoding alert
"Some characters would have to be changed or deleted in saving as “%@”." = "Alguns caracteres teriam que ser alterados ou apagados ao salvar como “%@”.";
"Do you want to continue processing?" = "Deseja continuar o processamento?";
"Save Available Strings" = "Salvar Strings Disponíveis";
"Show Incompatible Characters" = "Mostrar Caracteres Incompatíveis";

// Incompatible IANA charset name alert
"The encoding is “%@”, but the IANA charset name in text is “%@”." = "A codificação é “%@”, mas o nome de conjunto de caracteres IANA no texto é “%@”.";
"Do you want to continue processing?" = "Deseja continuar o processamento?";
"Do not show this warning for this document again" = "Não mostrar este aviso para este documento novamente";
"Continue Saving" = "Continuar Salvamento";

// Encoding change with unsaved changes alert
"The document has unsaved changes." = "O documento tem alterações não salvas.";
<<<<<<< HEAD
"Do you want to discard the changes and reopen the document using “%@”?" = "Deseja descartar as alterações e usar “%@” para reabrir o documento?";
=======
"Do you want to discard the changes and reopen the document using “%@”?" = "Deseja descartar as alterações e redefinir a codificação do arquivo?";  // %@ is an encoding name. FIXME: changed
>>>>>>> 083e6297
"Discard Changes" = "Descartar Alterações";

// Reinterpretation failed alert
"The document doesn’t have a file to reinterpret." = "O documento não tem um arquivo para reinterpretar.";
"The file “%@” couldn’t be reinterpreted using text encoding “%@”." = "A codificação de texto “%2$@” não pôde ser usada para reinterpretar o arquivo “%1$@”.";
"The file may have been saved using a different text encoding, or it may not be a text file." = "O arquivo pode ter sido salvo com outra codificação de texto ou não ser um arquivo de texto.";

// incompatible characters alert
"Some characters would have to be changed or deleted in saving as “%@”." = "Alguns caracteres teriam que ser alterados ou apagados ao salvar como “%@”.";
"Do you want to change encoding and show incompatible characters?" = "Deseja alterar a codificação e mostrar os caracteres incompatíveis?";
"Change Encoding" = "Alterar Codificação";

// Modified by an external application alert
"The file has been modified by another application. There are also unsaved changes in CotEditor." = "O arquivo foi modificado por outro aplicativo. Também há alterações não salvas no CotEditor.";
"The file has been modified by another application." = "O arquivo foi modificado por outro aplicativo.";
"Do you want to keep CotEditor’s edition or update to the modified edition?" = "Deseja manter a edição do CotEditor ou atualizar para a edição modificada?";
"Keep CotEditor’s Edition" = "Manter Edição do CotEditor";
"Update" = "Atualizar";



/* MARK: Touch Bar */
// Touch bar item labels -Document View
"Invisibles" = "Invisíveis";
"Wrap Lines" = "Ajustar Linhas";

// Touch bar item labels -Text View
"Shift" = "Deslocar";
"Comment" = "Comentário";
"Text Size" = "Tamanho do Texto";
"Actual Size" = "Tamanho Real";



/* MARK: PrintTextView */
// header/footer
"Printed on %@" = "Impresso em %@";  // %@ is date



/* MARK: PrintAccessoryViewController */
// Summary item names
"Color" = "Cor";
"Line Number" = "Número da Linha";
"Invisible Characters" = "Caracteres Invisíveis";
"Print Header" = "Imprimir Cabeçalho";
"Primary Header" = "Cabeçalho Primário";
"Primary Header Alignment" = "Alinhamento do Cabeçalho Primário";
"Secondary Header" = "Cabeçalho Secundário";
"Secondary Header Alignment" = "Alinhamento do Cabeçalho Secundário";
"Print Footer" = "Imprimir Rodapé";
"Primary Footer" = "Rodapé Primário";
"Primary Footer Alignment" = "Alinhamento do Rodapé Primário";
"Secondary Footer" = "Rodapé Secundário";
"Secondary Footer Alignment" = "Alinhamento do Rodapé Secundário";

// Summary item values
"On" = "Ativo";
"Off" = "Inativo";
"Don’t Print" = "Não Imprimir";
"Same as Document’s Setting" = "Usar Ajustes do Documento";
"Black and White" = "Preto e Branco";
"Print" = "Imprimir";
"Print All" = "Imprimir Tudo";
"Syntax Name" = "Nome da Sintaxe";
"Document Name" = "Nome do Documento";
"File Path" = "Caminho do Arquivo";
"Print Date" = "Data da Impressão";
"Page Number" = "Número da Página";
"Left" = "Esquerda";
"Center" = "Centro";
"Right" = "Direita";



/* MARK: EditorTextView */
// Undo action names
"Replace Text" = "Substituir Texto";
"Insert Text" = "Inserir Texto";
"Insert Snippet" = "Inserir Fragmento";
"Shift Right" = "Deslocar à Direita";
"Shift Left" = "Deslocar à Esquerda";
"Convert Indentation" = "Converter Recuo";
"Comment Out" = "Adicionar Comentário";
"Uncomment" = "Remover Comentário";
"To Full-width" = "para Largura Completa";
"To Half-width" = "para Meia Largura";
"To Full-width Roman" = "para Latino de Largura Completa";
"To Half-width Roman" = "para Latino de Meia Largura";
"Hiragana to Katakana" = "Hiragana para Katakana";
"Katakana to Hiragana" = "Katakana para Hiragana";
"NFD" = "NFD";
"NFC" = "NFC";
"NFKD" = "NFKD";
"NFKC" = "NFKC";
"NFKC Casefold" = "NFKC Case Fold";
"Modified NFC" = "NFC Modificado";
"Modified NFD" = "NFD Modificado";
"Inspect Character" = "Inspecionar Caractere";
"Move Line" = "Mover Linha";
"Sort Lines" = "Ordenar Linhas";
"Reverse Lines" = "Inverter Linhas";
"Delete Duplicate Lines" = "Apagar Linhas Duplicadas";
"Duplicate Line" = "Duplicar Linha";
"Delete Line" = "Apagar Linha";
"Trim Trailing Whitespace" = "Aparar Espaço em Branco à Direita";

// Contextual menu items
"Font" = "Fonte";
"Text" = "Texto";
"Copy as Rich Text" = "Copiar como Texto com Formatação";
"Select All" = "Selecionar Tudo";



/* MARK: DocumentViewController */
// Menu items
"Hide Line Numbers" = "Ocultar Números das Linhas";
"Show Line Numbers" = "Mostrar Números das Linhas";
"Hide Status Bar" = "Ocultar Barra de Estado";
"Show Status Bar" = "Mostrar Barra de Estado";
"Hide Navigation Bar" = "Ocultar Barra de Navegação";
"Show Navigation Bar" = "Mostrar Barra de Navegação";
"Hide Invisible Characters" = "Ocultar Caracteres Invisíveis";
"Show Invisible Characters" = "Mostrar Caracteres Invisíveis";
"Hide Page Guide" = "Ocultar Guia da Página";
"Show Page Guide" = "Mostrar Guia da Página";
"Unwrap Lines" = "Desajustar Linhas";
"Wrap Lines" = "Ajustar Linhas";

// Tooltip for "Show Invisible Characters" menu item
"Show or hide invisible characters in document" = "Mostre ou oculte os caracteres invisíveis no documento";
"To show invisible characters, set them in Preferences" = "Para mostrar caracteres invisíveis, ative-os nas Preferências";



/* MARK: SplitViewController */
// Menu items
"Stack Editors Horizontally" = "Posicionar Editores Horizontalmente";
"Stack Editors Vertically" = "Posicionar Editores Verticalmente";



/* MARK: StatusBarController */
"%@: " = "%@: ";
"Lines" = "Linhas";
"Characters" = "Caracteres";
"Length" = "Comprimento";
"Words" = "Palavras";
"Location" = "Localização";
"Line" = "Linha";
"Column" = "Coluna";



/* MARK: NavigationBarController */
// Outline menu title
"<Outline Menu>" = "<Menu de Plano>";
"Jump to previous outline item" = "Salte para o item anterior do plano";
"Jump to next outline item" = "Salte para o item seguinte do plano";



/* MARK: SyntaxStyle */
// Coloring indicator
"Coloring text…" = "Colorindo texto…";
"Please wait for a while." = "Aguarde um momento.";
"Extracting %@…" = "Extraindo %@…";
"Applying colors to text" = "Aplicando cores ao texto";
"keywords" = "palavras-chave";
"commands" = "comandos";
"types" = "tipos";
"attributes" = "atributos";
"variables" = "variáveis";
"values" = "valores";
"numbers" = "números";
"strings" = "strings";
"characters" = "caracteres";
"comments" = "comentários";
"comments and quoted texts" = "comentários e texto entre aspas";



/* MARK: ColorCodePanelController */
// Undo action name
"Insert Color Code" = "Inserir Código de Cor";
// Color list name
"Stylesheet Keywords" = "Palavras-chave da Folha de Estilo";


// General pane
// Autosave setting update alert
"The change will be applied first at the next launch." = "A alteração será aplicada quando o aplicativo for reaberto.";
"Do you want to restart CotEditor now?" = "Deseja reabrir o CotEditor agora?";
"Restart Now" = "Reabrir Agora";
"Later" = "Mais Tarde";


// Appearance pane
// Contextual menu items
"Rename “%@”" = "Renomear “%@”";
"Duplicate “%@”" = "Duplicar “%@”";
"Restore “%@”" = "Restaurar “%@”";
"Reveal “%@” in Finder" = "Mostrar “%@” no Finder";
// Theme deletion alert
"Are you sure you want to delete “%@” theme?" = "Tem certeza de que deseja apagar o tema “%@”?";
"This action cannot be undone." = "Esta ação não poderá ser desfeita.";

// Swipe to delete (also used in the Format pane)
"Delete" = "Apagar";
"Restore" = "Restaurar";


// Format pane
// Encoding menu alert
"Are you sure you want to change to “%@”?" = "Tem certeza de que deseja alterar para “%@”?";
"The default “Auto-Detect” is recommended for most cases." = "O padrão “Detectar Automaticamente” é recomendado para a maioria dos casos.";
"Change to “%@”" = "Alterar para “%@”";
"Revert to “Auto-Detect”" = "Reverter para “Detectar Automaticamente”";

// Installed syntax styles action menu items
"Duplicate “%@”…" = "Duplicar “%@”…";
"Export “%@”…" = "Exportar “%@”…";
"Reveal “%@” in Finder" = "Mostrar “%@” no Finder";


// File Drop pane
// File drop setting deletion alert
"Are you sure you want to delete the file drop setting for “%@”?" = "Tem certeza de que deseja apagar o ajuste de arquivo solto para “%@”?";
"Deleted setting can’t be restored." = "Os ajustes apagados não podem ser restaurados.";


// Print pane
"Theme" = "Tema";


// Integration pane
// Warnings on Integration pane
"The current 'cot' symbolic link doesn’t target the running CotEditor." = "O destino do link simbólico ‘cot’ atual não é o CotEditor em execução.";
"The current 'cot' symbolic link may target an invalid path." = "O destino do link simbólico ‘cot’ atual pode ser um caminho inválido.";



/* MARK: SyntaxEditViewController */
// Menu items
"Keywords" = "Palavras-chave";
"Commands" = "Comandos";
"Types" = "Tipos";
"Attributes" = "Atributos";
"Variables" = "Variáveis";
"Values" = "Valores";
"Numbers" = "Números";
"Strings" = "Strings";
"Characters" = "Caracteres";
"Comments" = "Comentários";
"Outline Menu" = "Menu de Plano";
"Completion List" = "Lista de Preenchimento";
"File Mapping" = "Mapeamento de Arquivo";
"Style Info" = "Informações do Estilo";
"Syntax Validation" = "Validação da Sintaxe";

// Syntax style validation results
"No error was found." = "Nenhum erro encontrado.";
"An error was found!" = "1 erro encontrado!";
"%i errors were found!" = "%i erros encontrados!";



/* MARK: SettingFileManager */
"“%@” couldn’t be deleted." = "“%@” não pôde ser apagado.";
"“%@” couldn’t be imported." = "“%@” não pôde ser importado.";
"No original file for “%@” was found." = "O arquivo original de “%@” não foi encontrado.";

// Setting filename warnings
"Please choose another name." = "Escolha outro nome.";
"Name can’t be empty." = "O nome não pode estar vazio.";
"You can’t use a name that contains “/”." = "Nomes que contêm “/” não podem ser usados.";
"You can’t use a name that begins with a dot “.”." = "Nomes que começam por “.” não podem ser usados.";
"The name “%@” is already taken." = "O nome “%@” já está sendo usado.";



/* MARK: SyntaxManager */
// Style name
"None" = "Nenhum";

// Selected syntax style name was original
"Bundled styles can’t be renamed." = "Os estilos integrados não podem ser renomeados.";

// Suffix of copied syntax coloring style
"copy" = "(cópia)";

// Delete syntax style alert
"Are you sure you want to delete “%@” syntax style?" = "Tem certeza de que deseja apagar o estilo de sintaxe “%@”?";
"Deleted style can’t be restored." = "Os estilos apagados não podem ser restaurados.";
"Delete" = "Apagar";
"Replace" = "Substituir";

// Import syntax style file choose openPanel button
"Import" = "Importar";
// Importing same name style alert
"A new style named “%@” will be installed, but a custom style with the same name already exists." = "Um novo estilo chamado “%@” será instalado, mas já existe um estilo personalizado com o mesmo nome.";
"Do you want to replace it?\nReplaced style can’t be restored." = "Deseja substituí-lo?\nOs estilos substituídos não podem ser restaurados.";

// Export syntax style file savePanel label
"Export As:" = "Exportar Como:";

// Syntax validation
"Block comment needs both begin delimiter and end delimiter." = "Comentários em bloco precisam ter delimitadores inicial e final.";
"Begin string" = "String inicial";
"End string" = "String final";
"Regular expression" = "Expressão regular";
"The same word is registered multiple times." = "A mesma palavra está registrada várias vezes.";
"Regular Expression Error: " = "Erro de Expressão Regular: ";



/* MARK: ThemeManager */
// Theme names
"Untitled" = "Sem Título";
"Customized Theme" = "Tema Personalizado";

// Theme import duplicated alert
"A new theme named “%@” will be installed, but a custom theme with the same name already exists." = "Um novo tema chamado “%@” será instalado, mas já existe um tema personalizado com o mesmo nome.";
"Do you want to replace it?\nReplaced theme can’t be restored." = "Deseja substituí-lo?\nOs temas substituídos não podem ser restaurados.";



/* MARK: KeyBindingManager */
// Label for text menu keybindings action
"Insert Text %li" = "Inserir Texto %li";

// Keyboard key name
"Space" = "Espaço";

// Warning messages
"“%@” is already taken." = "“%@” já está sendo usado.";
"“%@” does not include the Command key." = "“%@” não inclui a tecla Comando.";
"“%@” includes the Command key." = "“%@” inclui a tecla Comando.";
"Please choose another key." = "Escolha outra tecla.";
"Single type is invalid for a shortcut." = "Não é possível usar uma única tecla como atalho.";
"Please combine with another keys." = "Combine-a com outra tecla.";



/* MARK: ScriptManager */
// Menu items
"Open Scripts Folder" = "Abrir Pasta de Scripts";

// Script menu item tooltips
"“Option + click” to open script in editor." = "“Opção + clique” para abrir o script no editor.";



/* MARK: Script */

// No script target document errors
"No document to get input." = "Nenhum documento para obter a entrada.";
"No document to put output." = "Nenhum documento para colocar a saída.";

// Script file error description
"The script “%@” does not exist." = "O script “%@” não existe.";
"The script file “%@” couldn’t be opened." = "O arquivo de script “%@” não pôde ser aberto.";
"The script “%@” can’t be executed because you don’t have the execute permission." = "O script “%@” não pode ser executado porque você não tem permissão de execução.";
"The script “%@” couldn’t be read." = "O script “%@” não pôde ser lido.";

// Script file error recovery suggestions
"Check the script file." = "Verifique o arquivo de script.";
"Check permission of the script file." = "Verifique as permissões do arquivo de script.";



/* MARK: FileDropComposer */
// Descriptions about variables in the file drop feature
"The dropped file absolute path." = "O caminho absoluto do arquivo solto.";
"The relative path between dropped file and the document." = "O caminho relativo entre o arquivo solto e o documento.";
"The dropped file’s name including extension (if exists)." = "O nome do arquivo solto, incluindo a extensão (se houver).";
"The dropped file’s name without extension." = "O nome do arquivo solto, sem a extensão.";
"The dropped file’s extension." = "A extensão do arquivo solto.";
"The dropped file’s extension (converted to lowercase)." = "A extensão do arquivo solto (convertida em minúsculas).";
"The dropped file’s extension (converted to uppercase)." = "A extensão do arquivo solto (convertida em maiúsculas).";
"The parent directory name of dropped file." = "O nome do diretório superior do arquivo solto.";
"(If the dropped file is an image) image width." = "Largura da imagem (se o arquivo solto for uma imagem).";
"(If the dropped file is an image) image height." = "Altura da imagem (se o arquivo solto for uma imagem).";



/* MARK: Snippet */
// Descriptions about variables in the snippet feature
"The cursor position after inserting the snippet." = "A posição do cursor depois de inserir o fragmento.";


/* String extension */
// Encoding name for UTF-8 with BOM (`%@` is the system localized name for UTF-8)
"%@ with BOM" = "%@ com BOM";<|MERGE_RESOLUTION|>--- conflicted
+++ resolved
@@ -132,11 +132,7 @@
 
 // Encoding change with unsaved changes alert
 "The document has unsaved changes." = "O documento tem alterações não salvas.";
-<<<<<<< HEAD
-"Do you want to discard the changes and reopen the document using “%@”?" = "Deseja descartar as alterações e usar “%@” para reabrir o documento?";
-=======
-"Do you want to discard the changes and reopen the document using “%@”?" = "Deseja descartar as alterações e redefinir a codificação do arquivo?";  // %@ is an encoding name. FIXME: changed
->>>>>>> 083e6297
+"Do you want to discard the changes and reopen the document using “%@”?" = "Deseja descartar as alterações e usar “%@” para reabrir o documento?";  // %@ is an encoding name.
 "Discard Changes" = "Descartar Alterações";
 
 // Reinterpretation failed alert
