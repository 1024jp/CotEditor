//
//  FileDropItem.swift
//
//  CotEditor
//  https://coteditor.com
//
//  Created by 1024jp on 2016-06-09.
//
//  ---------------------------------------------------------------------------
//
//  © 2016-2024 1024jp
//
//  Licensed under the Apache License, Version 2.0 (the "License");
//  you may not use this file except in compliance with the License.
//  You may obtain a copy of the License at
//
//  https://www.apache.org/licenses/LICENSE-2.0
//
//  Unless required by applicable law or agreed to in writing, software
//  distributed under the License is distributed on an "AS IS" BASIS,
//  WITHOUT WARRANTIES OR CONDITIONS OF ANY KIND, either express or implied.
//  See the License for the specific language governing permissions and
//  limitations under the License.
//

import Foundation
import AppKit.NSImageRep

struct FileDropItem: Equatable, Identifiable {
    
    let id = UUID()
    
    var format: String = ""
    var extensions: [String] = [] {
        
        didSet {
            self.extensions = extensions
                .map { $0.trimmingCharacters(in: .whitespaces) }
                .filter { !$0.isEmpty }
        }
    }
    var scope: String?
    var description: String?
    
    
    
    // MARK: Public Methods
    
    /// Tests whether the given conditions are supported.
    ///
    /// - Parameters:
    ///   - pathExtension: The file extension.
    ///   - scope: The syntax scope.
    /// - Returns: `True` if the given values supported.
    func supports(extension pathExtension: String?, scope: String?) -> Bool {
        
        guard self.scope == nil || self.scope == scope else { return false }
        
        return self.extensions.isEmpty
            ? true
            : self.extensions.contains { $0.lowercased() == pathExtension?.lowercased() }
    }
}



// MARK: Coding

extension FileDropItem {
    
    enum CodingKeys: String, CodingKey {
        
        case format = "formatString"
        case extensions
        case scope
        case description
    }
    
    
    init(dictionary: [String: String]) {
        
        self.format = dictionary[CodingKeys.format] ?? ""
        
        if let extensions = dictionary[CodingKeys.extensions] {
            self.extensions = extensions
                .split(separator: ",")
                .map { $0.trimmingCharacters(in: .whitespaces) }
                .filter { !$0.isEmpty }
        }
        if let scope = dictionary[CodingKeys.scope], !scope.isEmpty {
            self.scope = scope
        }
        self.description = dictionary[CodingKeys.description] ?? ""
    }
    
    
    var dictionary: [String: String] {
        
        [
            CodingKeys.format: self.format,
            CodingKeys.extensions: self.extensions.isEmpty ? nil : self.extensions.joined(separator: ", "),
            CodingKeys.scope: self.scope,
            CodingKeys.description: self.description,
        ]
        .mapKeys(\.rawValue)
        .compactMapValues { $0 }
    }
}



// MARK: Composition

extension FileDropItem {
    
    enum Variable: String, TokenRepresentable {
        
        static let prefix = "<<<"
        static let suffix = ">>>"
        
        case absolutePath = "ABSOLUTE-PATH"
        case relativePath = "RELATIVE-PATH"
        case filename = "FILENAME"
        case filenameWithoutExtension = "FILENAME-NOSUFFIX"
        case fileExtension = "FILEEXTENSION"
        case fileExtensionLowercase = "FILEEXTENSION-LOWER"
        case fileExtensionUppercase = "FILEEXTENSION-UPPER"
        case directory = "DIRECTORY"
        case fileContents = "FILECONTENT"
        case imageWidth = "IMAGEWIDTH"
        case imageHeight = "IMAGEHEIGHT"
        
        static let allCases: [Variable?] = Self.pathTokens + [nil] + Self.textTokens + [nil] + Self.imageTokens
        static let pathTokens: [Self] = [.absolutePath, .relativePath, .filename, .filenameWithoutExtension, .fileExtension, .fileExtensionLowercase, .fileExtensionUppercase, .directory]
        static let textTokens: [Self] = [.fileContents]
        static let imageTokens: [Self] = [.imageWidth, .imageHeight]
        
        
        var localizedDescription: String {
            
            switch self {
                case .absolutePath:
                    String(localized: "FileDropItem.Variable.absolutePath.description",
                           defaultValue: "The dropped file absolute path.",
                           table: "FileDropItem")
                case .relativePath:
                    String(localized: "FileDropItem.Variable.relativePath.description",
                           defaultValue: "The relative path between the dropped file and the document.",
                           table: "FileDropItem")
                case .filename:
                    String(localized: "FileDropItem.Variable.filename.description",
                           defaultValue: "The dropped file’s name including extension (if exists).",
                           table: "FileDropItem")
                case .filenameWithoutExtension:
                    String(localized: "FileDropItem.Variable.filenameWithoutExtension.description",
                           defaultValue: "The dropped file’s name without extension.",
                           table: "FileDropItem")
                case .fileExtension:
                    String(localized: "FileDropItem.Variable.fileExtension.description",
                           defaultValue: "The dropped file’s extension.",
                           table: "FileDropItem")
                case .fileExtensionLowercase:
                    String(localized: "FileDropItem.Variable.fileExtensionLowercase.description",
                           defaultValue: "The dropped file’s extension (converted to lowercase).",
                           table: "FileDropItem")
                case .fileExtensionUppercase:
                    String(localized: "FileDropItem.Variable.fileExtensionUppercase.description",
                           defaultValue: "The dropped file’s extension (converted to uppercase).",
                           table: "FileDropItem")
                case .directory:
                    String(localized: "FileDropItem.Variable.directory.description",
                           defaultValue: "The parent directory name of dropped file.",
                           table: "FileDropItem")
                case .fileContents:
                    String(localized: "FileDropItem.Variable.fileContents.description",
                           defaultValue: "(If the dropped file is a text file) file contents.",
                           table: "FileDropItem")
                case .imageWidth:
                    String(localized: "FileDropItem.Variable.imageWidth.description",
                           defaultValue: "(If the dropped file is an image) image width.",
                           table: "FileDropItem")
                case .imageHeight:
                    String(localized: "FileDropItem.Variable.imageHeight.description",
                           defaultValue: "(If the dropped file is an image) image height.",
                           table: "FileDropItem")
            }
        }
    }
    
    
    
    // MARK: Public Methods
    
    /// Creates file drop text.
    ///
    /// - Parameters:
    ///   - droppedFileURL: The file URL of dropped file to insert.
    ///   - documentURL: The file URL of the document or nil if it's not yet saved.
    /// - Returns: The text to insert.
    func dropText(forFileURL droppedFileURL: URL, documentURL: URL?) -> String {
        
        // replace template
        var dropText = self.format
            .replacing(Variable.absolutePath.token, with: droppedFileURL.path)
            .replacing(Variable.relativePath.token, with: documentURL.flatMap(droppedFileURL.path(relativeTo:)) ?? droppedFileURL.path)
            .replacing(Variable.filename.token, with: droppedFileURL.lastPathComponent)
            .replacing(Variable.filenameWithoutExtension.token, with: droppedFileURL.deletingPathExtension().lastPathComponent)
            .replacing(Variable.fileExtension.token, with: droppedFileURL.pathExtension)
            .replacing(Variable.fileExtensionLowercase.token, with: droppedFileURL.pathExtension.lowercased())
            .replacing(Variable.fileExtensionUppercase.token, with: droppedFileURL.pathExtension.uppercased())
            .replacing(Variable.directory.token, with: droppedFileURL.deletingLastPathComponent().lastPathComponent)
        
        // get image dimension if needed
        // -> Use NSImageRep because NSImage's `size` returns a DPI applied size.
        if self.format.contains(Variable.imageWidth.token) || self.format.contains(Variable.imageHeight.token) {
            var imageRep: NSImageRep?
            NSFileCoordinator().coordinate(readingItemAt: droppedFileURL, options: [.withoutChanges, .resolvesSymbolicLink], error: nil) { newURL in
                imageRep = NSImageRep(contentsOf: newURL)
            }
            if let imageRep {
                dropText = dropText
                    .replacing(Variable.imageWidth.token, with: String(imageRep.pixelsWide))
                    .replacing(Variable.imageHeight.token, with: String(imageRep.pixelsHigh))
            }
        }
        
        // get text content if needed
<<<<<<< HEAD
        // -> Replace this at last because the file content can contain other tokens.
        if self.format.contains(Variable.fileContent.token) {
            let content = try? String(contentsOf: droppedFileURL, encoding: .utf8)
            dropText = dropText.replacing(Variable.fileContent.token, with: content ?? "")
=======
        // -> Replace this at last because the file contents can contain other tokens.
        if self.format.contains(Variable.fileContents.token) {
            let contents = try? String(contentsOf: droppedFileURL)
            dropText = dropText.replacing(Variable.fileContents.token, with: contents ?? "")
>>>>>>> 048a3030
        }
        
        return dropText
    }
}<|MERGE_RESOLUTION|>--- conflicted
+++ resolved
@@ -225,17 +225,10 @@
         }
         
         // get text content if needed
-<<<<<<< HEAD
-        // -> Replace this at last because the file content can contain other tokens.
-        if self.format.contains(Variable.fileContent.token) {
-            let content = try? String(contentsOf: droppedFileURL, encoding: .utf8)
-            dropText = dropText.replacing(Variable.fileContent.token, with: content ?? "")
-=======
         // -> Replace this at last because the file contents can contain other tokens.
         if self.format.contains(Variable.fileContents.token) {
-            let contents = try? String(contentsOf: droppedFileURL)
+            let contents = try? String(contentsOf: droppedFileURL, encoding: .utf8)
             dropText = dropText.replacing(Variable.fileContents.token, with: contents ?? "")
->>>>>>> 048a3030
         }
         
         return dropText
