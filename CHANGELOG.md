--- conflicted
+++ resolved
@@ -1,6 +1,5 @@
 # Change Log
 
-<<<<<<< HEAD
 5.0.0 (unreleased)
 --------------------------
 
@@ -42,10 +41,7 @@
 
 
 
-4.8.7 (unreleased)
-=======
 4.8.7 (657)
->>>>>>> bd6c480b
 --------------------------
 
 ### Improvements
